# Check for system zlib:
# ===================================================
set(CMAKE_MRPT_HAS_ZLIB 1)	# Always present: system or built-in
set(CMAKE_MRPT_HAS_ZLIB_SYSTEM_IS_WX 0)
if (MSVC)
	set(CMAKE_MRPT_HAS_ZLIB_SYSTEM 0)
else()
	find_package(ZLIB)
	if (ZLIB_FOUND)
			#MESSAGE(STATUS "Found library: zlib - Include: ${ZLIB_INCLUDE_DIR}")
<<<<<<< HEAD
			include_directories("${ZLIB_INCLUDE_DIR}")

			set(MRPT_ZLIB_LIBS ${ZLIB_LIBRARIES}) # APPEND_MRPT_LIBS(z)
=======
            INCLUDE_DIRECTORIES("${ZLIB_INCLUDE_DIRS}")

            SET(MRPT_ZLIB_LIBS ZLIB::zlib) # APPEND_MRPT_LIBS(z)
>>>>>>> 573e90cc

			set(CMAKE_MRPT_HAS_ZLIB_SYSTEM 1)
			set(CMAKE_MRPT_HAS_ZLIB_SYSTEM_IS_WX 1)
	else()
			# If we are using wxWidgets we dont need this... for now check if this is MinGW on Windows...
			if (WIN32 AND CMAKE_MRPT_HAS_WXWIDGETS)
				set(CMAKE_MRPT_HAS_ZLIB_SYSTEM 1)
				set(CMAKE_MRPT_HAS_ZLIB_SYSTEM_IS_WX 1)
			else()
				set(CMAKE_MRPT_HAS_ZLIB_SYSTEM 0)
			endif()
	endif()
endif()

# Update: wxWidgets >=3.1.1 no longer comes with zlib
if (CMAKE_MRPT_HAS_WXWIDGETS AND CMAKE_MRPT_HAS_ZLIB_SYSTEM_IS_WX AND (NOT "${wxWidgets_VERSION_STRING}" VERSION_LESS "3.1.1"))
	# Use embedded version instead:
	set(CMAKE_MRPT_HAS_ZLIB_SYSTEM 0)
	set(CMAKE_MRPT_HAS_ZLIB_SYSTEM_IS_WX 0)
endif()<|MERGE_RESOLUTION|>--- conflicted
+++ resolved
@@ -8,15 +8,8 @@
 	find_package(ZLIB)
 	if (ZLIB_FOUND)
 			#MESSAGE(STATUS "Found library: zlib - Include: ${ZLIB_INCLUDE_DIR}")
-<<<<<<< HEAD
 			include_directories("${ZLIB_INCLUDE_DIR}")
-
-			set(MRPT_ZLIB_LIBS ${ZLIB_LIBRARIES}) # APPEND_MRPT_LIBS(z)
-=======
-            INCLUDE_DIRECTORIES("${ZLIB_INCLUDE_DIRS}")
-
-            SET(MRPT_ZLIB_LIBS ZLIB::zlib) # APPEND_MRPT_LIBS(z)
->>>>>>> 573e90cc
+			SET(MRPT_ZLIB_LIBS ZLIB::zlib) # APPEND_MRPT_LIBS(z)
 
 			set(CMAKE_MRPT_HAS_ZLIB_SYSTEM 1)
 			set(CMAKE_MRPT_HAS_ZLIB_SYSTEM_IS_WX 1)
