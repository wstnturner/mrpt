# version format
version: 2.3.1-{branch}-build{build}

os: Visual Studio 2019

clone_folder: c:\projects\mrpt

platform: x64
configuration: Release

environment:
  CTEST_OUTPUT_ON_FAILURE: 1
  VERBOSE: 1 # for MRPT cmake scripts to show more info

build_script:
  # NSIS: install required script for Windows binary packages:
  - cd c:\projects\mrpt
  - copy cmakemodules\registerExtension.nsh "C:\Program Files (x86)\NSIS\Include\"
  - cd c:\projects\mrpt\build\
  # Build debug libraries
#  - cmake --build . --config Debug --target all_mrpt_libs
  # re-call CMake to detect the debug libs and all them to the install package:
#  - cmake .
  # Do unit tests:
  - cmake --build . --config Release --target test_legacy
  # All seem OK. Build all.
#  - cmake --build . --config Release
  # Build package:
  - cmake --build . --config Release --target PACKAGE
  # Rename package:
  - cd c:\projects\mrpt
<<<<<<< HEAD
  - cmd: IF NOT DEFINED APPVEYOR_REPO_TAG_NAME SET PKG_NAME=branch-%APPVEYOR_REPO_BRANCH% ELSE SET PKG_NAME=release-%APPVEYOR_REPO_TAG_NAME%
=======
  - cmd: IF NOT DEFINED APPVEYOR_REPO_TAG_NAME SET PKG_NAME=branch-%APPVEYOR_REPO_BRANCH%
  - cmd: IF DEFINED APPVEYOR_REPO_TAG_NAME SET PKG_NAME=release-%APPVEYOR_REPO_TAG_NAME%
>>>>>>> 348fb3d6
  - cmd: move c:\projects\mrpt\build\MRPT*.exe c:\projects\mrpt\mrpt-%PKG_NAME%.exe
  - dir

install:
  # ====== Install OpenCV
  - choco upgrade chocolatey
  - choco install opencv -y
  - tree c:\tools\opencv\build /F
  - set OPENCVDIR=C:\tools\opencv\build\
  # This variable is parsed by MRPT/cmakemodules/script_opencv.cmake:
  - set OPENCV_DLLS_TO_INSTALL_DIRS=%OPENCVDIR%bin;%OPENCVDIR%x64\vc15\bin
  - set PATH=%PATH%;%OPENCVDIR%\bin;%OPENCVDIR%\x64\vc15\bin
  # ====== Install wxWidgets
  - cd c:\
  - ps: Start-FileDownload 'https://github.com/wxWidgets/wxWidgets/releases/download/v3.1.3/wxMSW-3.1.3_vc14x_x64_Dev.7z'
  - ps: Start-FileDownload 'https://github.com/wxWidgets/wxWidgets/releases/download/v3.1.3/wxWidgets-3.1.3-headers.7z'
  - ps: Start-FileDownload 'https://github.com/wxWidgets/wxWidgets/releases/download/v3.1.3/wxMSW-3.1.3_vc14x_x64_ReleaseDLL.7z'
  - 7z x wxMSW-3.1.3_vc14x_x64_Dev.7z -oc:\wxWidgets -aoa
  - 7z x wxWidgets-3.1.3-headers.7z -oc:\wxWidgets -aoa
  - 7z x wxMSW-3.1.3_vc14x_x64_ReleaseDLL.7z -oc:\wxWidgets -aoa
  - set WXWIDGETSDIR=C:\wxWidgets
  - set WXWIDGETSLIBDIR=%WXWIDGETSDIR%\lib\vc14x_x64_dll\
  - set PATH=%PATH%;%WXWIDGETSLIBDIR%
  # ====== Qt
  - set QTDIR=C:\Qt\5.14.1\msvc2017_64
  - set PATH=%PATH%;%QTDIR%\bin
  # ====== NSIS for packaging
  - choco install nsis
  # ====== show final PATH
  - PATH

before_build:
  - cd c:\projects\mrpt
  - git submodule update --init --recursive
  - mkdir build
  # AppVeyor has a 90 minutes limit: disable some parts.
  - cmake -S. -Bbuild -G "Visual Studio 16 2019" \
    -DEIGEN_USE_EMBEDDED_VERSION=ON -DBUILD_ASSIMP=OFF \
    -DOpenCV_DIR=%OPENCVDIR% -DwxWidgets_ROOT_DIR=%WXWIDGETSDIR% -DwxWidgets_LIB_DIR=%WXWIDGETSLIBDIR% \
    -DBUILD_mrpt-hmtslam=OFF \
    -DBUILD_APP_DifOdometry-Camera=OFF -DBUILD_APP_DifOdometry-Datasets=OFF \
    -DBUILD_APP_benchmarking-image-features=OFF \
    -DBUILD_APP_carmen2rawlog=OFF \
    -DBUILD_APP_carmen2simplemap=OFF \
    -DBUILD_APP_hmt-slam=OFF \
    -DBUILD_APP_hmt-slam-gui=OFF \
    -DBUILD_APP_hmtMapViewer=OFF \
    -DBUILD_APP_map-partition=OFF \
    -DBUILD_APP_rosbag2rawlog=OFF \
    -DBUILD_APP_simul-landmarks=OFF \
    -DBUILD_APP_simul-beacons=OFF \
    -DBUILD_APP_simul-gridmap=OFF \
    -DBUILD_APP_kinect-3d-slam=OFF \
    -DBUILD_APP_mrpt-performance=OFF \
    -DBUILD_APP_yaml2ini=OFF \
    -DBUILD_APP_ini2yaml=OFF \
    -DBUILD_KINECT=OFF
on_failure:
  - ps: $blockRdp = $true; iex ((new-object net.webclient).DownloadString('https://raw.githubusercontent.com/appveyor/ci/master/scripts/enable-rdp.ps1'))

#---------------------------------#
#      artifacts configuration    #
#---------------------------------#
artifacts:
  - path: 'mrpt*.exe'

#---------------------------------#
#     deployment configuration    #
#---------------------------------#
deploy:
  - provider: GitHub
    release: "Release of v$(APPVEYOR_REPO_TAG_NAME) [Windows binaries]"
    description: 'Windows binary releases (nightly builds) from AppVeyor.'
    auth_token:
      secure: vUzG+a7umHCzqv0eUNXZS/dczNSMiJ37Ivuv50aIPXhYQenlxUiua+Merj/pjCmy
    artifact: /.*\.exe/
    draft: false
    prerelease: false
    on:
      APPVEYOR_REPO_TAG: true        # deploy on tag push only
  - provider: GitHub
    release: "Windows nightly builds"
<<<<<<< HEAD
    description: 'Windows binary releases (develop) from AppVeyor.  APPVEYOR_BUILD_VERSION=%APPVEYOR_BUILD_VERSION%.'
=======
    description: '**Build timestamp: %APPVEYOR_REPO_COMMIT_TIMESTAMP%**\nWindows binary releases (develop) from AppVeyor CI.\nAPPVEYOR_BUILD_VERSION=%APPVEYOR_BUILD_VERSION%\nGit commit: %APPVEYOR_REPO_COMMIT% %APPVEYOR_REPO_COMMIT_MESSAGE%'
>>>>>>> 348fb3d6
    auth_token:
      secure: vUzG+a7umHCzqv0eUNXZS/dczNSMiJ37Ivuv50aIPXhYQenlxUiua+Merj/pjCmy
    artifact: /.*\.exe/
    draft: false
    prerelease: false
    force_update: true
    on:
      branch: develop<|MERGE_RESOLUTION|>--- conflicted
+++ resolved
@@ -29,12 +29,8 @@
   - cmake --build . --config Release --target PACKAGE
   # Rename package:
   - cd c:\projects\mrpt
-<<<<<<< HEAD
-  - cmd: IF NOT DEFINED APPVEYOR_REPO_TAG_NAME SET PKG_NAME=branch-%APPVEYOR_REPO_BRANCH% ELSE SET PKG_NAME=release-%APPVEYOR_REPO_TAG_NAME%
-=======
   - cmd: IF NOT DEFINED APPVEYOR_REPO_TAG_NAME SET PKG_NAME=branch-%APPVEYOR_REPO_BRANCH%
   - cmd: IF DEFINED APPVEYOR_REPO_TAG_NAME SET PKG_NAME=release-%APPVEYOR_REPO_TAG_NAME%
->>>>>>> 348fb3d6
   - cmd: move c:\projects\mrpt\build\MRPT*.exe c:\projects\mrpt\mrpt-%PKG_NAME%.exe
   - dir
 
@@ -117,11 +113,7 @@
       APPVEYOR_REPO_TAG: true        # deploy on tag push only
   - provider: GitHub
     release: "Windows nightly builds"
-<<<<<<< HEAD
-    description: 'Windows binary releases (develop) from AppVeyor.  APPVEYOR_BUILD_VERSION=%APPVEYOR_BUILD_VERSION%.'
-=======
     description: '**Build timestamp: %APPVEYOR_REPO_COMMIT_TIMESTAMP%**\nWindows binary releases (develop) from AppVeyor CI.\nAPPVEYOR_BUILD_VERSION=%APPVEYOR_BUILD_VERSION%\nGit commit: %APPVEYOR_REPO_COMMIT% %APPVEYOR_REPO_COMMIT_MESSAGE%'
->>>>>>> 348fb3d6
     auth_token:
       secure: vUzG+a7umHCzqv0eUNXZS/dczNSMiJ37Ivuv50aIPXhYQenlxUiua+Merj/pjCmy
     artifact: /.*\.exe/
