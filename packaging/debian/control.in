Source: mrpt
Section: science
Priority: optional
Maintainer: José Luis Blanco Claraco <joseluisblancoc@gmail.com>
Build-Depends: debhelper (>= 10),
	cmake,
	perl,
	zlib1g-dev,
	libjpeg-dev,
	libwxgtk3.0-dev | libwxgtk2.8-dev,
	libftdi1-dev,
	freeglut3-dev,
	libopencv-dev,
	libavcodec-dev, libavformat-dev, libavutil-dev, libswscale-dev,
	doxygen,
	ghostscript,
	graphviz,
	texlive, latexmk, texlive-latex-extra, texlive-science,
	doxygen-latex,
	libdc1394-22-dev [linux-any],
	libusb-1.0-0-dev [linux-any],
	libudev-dev [linux-any],
	libjs-jquery,
	libfreenect-dev,
	libpcap-dev,
	libopenni2-dev,
	gdb,
	lib3ds-dev,
	libsuitesparse-dev,
	python-numpy,
	libeigen3-dev,
	libassimp-dev,
	qtbase5-dev,
	libqt5opengl5-dev
Standards-Version: 4.1.1
Homepage: https://www.mrpt.org/

Package: mrpt-doc
Section: doc
Architecture: all
Multi-Arch: foreign
Depends: ${misc:Depends},
	libjs-jquery
Description: Mobile Robot Programming Toolkit - Documentation and examples
 The Mobile Robot Programming Toolkit (MRPT) is an extensive, cross-platform,
 and open source C++ library aimed to help robotics researchers to design and
 implement algorithms in the fields of Simultaneous Localization and Mapping
 (SLAM), computer vision, and motion planning (obstacle avoidance).
 .
 The libraries include classes for easily managing 3D(6D) geometry,
 probability density functions (pdfs) over many predefined variables (points
 and poses, landmarks, maps), Bayesian inference (Kalman filters, particle
 filters), image processing, path planning and obstacle avoidance, 3D
 visualization of all kind of maps (points, occupancy grids, landmarks,...),
 Graph-SLAM, Bundle Adjustment, etc.
 Gathering, manipulating and inspecting very large robotic datasets (Rawlogs)
 efficiently is another goal of MRPT, supported by several classes and
 applications.
 .
 The MRPT is free software and is released under the BSD-new.
 .
 This package provides the documentation and examples of MRPT, and the book
  Writing Scientific Applications with the Mobile Robot Programming Toolkit
  in .ps.gz format.

Package: libmrpt-bayes@MRPT_VER_MM@
Section: libs
Architecture: any
Depends: ${shlibs:Depends}, ${misc:Depends}
Multi-Arch: same
Description: Mobile Robot Programming Toolkit - bayes library
 More about MRPT libraries in: https://www.mrpt.org/Libraries

Package: libmrpt-bayes-dev
Section: libdevel
Architecture: any
Depends: ${shlibs:Depends}, ${misc:Depends},libmrpt-bayes@MRPT_VER_MM@ (= ${binary:Version})
Description: Mobile Robot Programming Toolkit - bayes development package
 This package provides headers and libraries for development.

Package: libmrpt-comms@MRPT_VER_MM@
Section: libs
Architecture: any
Depends: ${shlibs:Depends}, ${misc:Depends}
Multi-Arch: same
Description: Mobile Robot Programming Toolkit - comms library
 More about MRPT libraries in: https://www.mrpt.org/Libraries

Package: libmrpt-comms-dev
Section: libdevel
Architecture: any
Depends: ${shlibs:Depends}, ${misc:Depends},libmrpt-comms@MRPT_VER_MM@ (= ${binary:Version})
Description: Mobile Robot Programming Toolkit - comms development package
 This package provides headers and libraries for development.

Package: libmrpt-config@MRPT_VER_MM@
Section: libs
Architecture: any
Depends: ${shlibs:Depends}, ${misc:Depends}
Multi-Arch: same
Description: Mobile Robot Programming Toolkit - config library
 More about MRPT libraries in: https://www.mrpt.org/Libraries

Package: libmrpt-config-dev
Section: libdevel
Architecture: any
Depends: ${shlibs:Depends}, ${misc:Depends},libmrpt-config@MRPT_VER_MM@ (= ${binary:Version})
Description: Mobile Robot Programming Toolkit - config development package
 This package provides headers and libraries for development.

Package: libmrpt-containers@MRPT_VER_MM@
Section: libs
Architecture: any
Depends: ${shlibs:Depends}, ${misc:Depends}
Multi-Arch: same
Description: Mobile Robot Programming Toolkit - containers library
 More about MRPT libraries in: https://www.mrpt.org/Libraries

Package: libmrpt-containers-dev
Section: libdevel
Architecture: any
Depends: ${shlibs:Depends}, ${misc:Depends},libmrpt-containers@MRPT_VER_MM@ (= ${binary:Version})
Description: Mobile Robot Programming Toolkit - containers development package
 This package provides headers and libraries for development.

Package: libmrpt-core@MRPT_VER_MM@
Section: libs
Architecture: any
Depends: ${shlibs:Depends}, ${misc:Depends}
Multi-Arch: same
Description: Mobile Robot Programming Toolkit - core library
 More about MRPT libraries in: https://www.mrpt.org/Libraries

Package: libmrpt-core-dev
Section: libdevel
Architecture: any
Depends: ${shlibs:Depends}, ${misc:Depends},libmrpt-core@MRPT_VER_MM@ (= ${binary:Version})
Description: Mobile Robot Programming Toolkit - core development package
 This package provides headers and libraries for development.

Package: libmrpt-db@MRPT_VER_MM@
Section: libs
Architecture: any
Depends: ${shlibs:Depends}, ${misc:Depends}
Multi-Arch: same
Description: Mobile Robot Programming Toolkit - db library
 More about MRPT libraries in: https://www.mrpt.org/Libraries

Package: libmrpt-db-dev
Section: libdevel
Architecture: any
Depends: ${shlibs:Depends}, ${misc:Depends},libmrpt-db@MRPT_VER_MM@ (= ${binary:Version})
Description: Mobile Robot Programming Toolkit - db development package
 This package provides headers and libraries for development.

Package: libmrpt-detectors@MRPT_VER_MM@
Section: libs
Architecture: any
Depends: ${shlibs:Depends}, ${misc:Depends}
Multi-Arch: same
Description: Mobile Robot Programming Toolkit - detectors library
 More about MRPT libraries in: https://www.mrpt.org/Libraries

Package: libmrpt-detectors-dev
Section: libdevel
Architecture: any
Depends: ${shlibs:Depends}, ${misc:Depends},libmrpt-detectors@MRPT_VER_MM@ (= ${binary:Version})
Description: Mobile Robot Programming Toolkit - detectors development package
 This package provides headers and libraries for development.

Package: libmrpt-expr@MRPT_VER_MM@
Section: libs
Architecture: any
Depends: ${shlibs:Depends}, ${misc:Depends}
Multi-Arch: same
Description: Mobile Robot Programming Toolkit - expr library
 More about MRPT libraries in: https://www.mrpt.org/Libraries

Package: libmrpt-expr-dev
Section: libdevel
Architecture: any
Depends: ${shlibs:Depends}, ${misc:Depends},libmrpt-expr@MRPT_VER_MM@ (= ${binary:Version})
Description: Mobile Robot Programming Toolkit - expr development package
 This package provides headers and libraries for development.

Package: libmrpt-graphs@MRPT_VER_MM@
Section: libs
Architecture: any
Depends: ${shlibs:Depends}, ${misc:Depends}
Multi-Arch: same
Description: Mobile Robot Programming Toolkit - graphs library
 More about MRPT libraries in: https://www.mrpt.org/Libraries

Package: libmrpt-graphs-dev
Section: libdevel
Architecture: any
Depends: ${shlibs:Depends}, ${misc:Depends},libmrpt-graphs@MRPT_VER_MM@ (= ${binary:Version})
Description: Mobile Robot Programming Toolkit - graphs development package
 This package provides headers and libraries for development.

Package: libmrpt-graphslam@MRPT_VER_MM@
Section: libs
Architecture: any
Depends: ${shlibs:Depends}, ${misc:Depends}
Multi-Arch: same
Description: Mobile Robot Programming Toolkit - graphslam library
 More about MRPT libraries in: https://www.mrpt.org/Libraries

Package: libmrpt-graphslam-dev
Section: libdevel
Architecture: any
Depends: ${shlibs:Depends}, ${misc:Depends},libmrpt-graphslam@MRPT_VER_MM@ (= ${binary:Version})
Description: Mobile Robot Programming Toolkit - graphslam development package
 This package provides headers and libraries for development.

Package: libmrpt-gui@MRPT_VER_MM@
Section: libs
Architecture: any
Depends: ${shlibs:Depends}, ${misc:Depends}
Multi-Arch: same
Description: Mobile Robot Programming Toolkit - gui library
 More about MRPT libraries in: https://www.mrpt.org/Libraries

Package: libmrpt-gui-dev
Section: libdevel
Architecture: any
Depends: ${shlibs:Depends}, ${misc:Depends},libmrpt-gui@MRPT_VER_MM@ (= ${binary:Version})
Description: Mobile Robot Programming Toolkit - gui development package
 This package provides headers and libraries for development.

Package: libmrpt-hmtslam@MRPT_VER_MM@
Section: libs
Architecture: any
Depends: ${shlibs:Depends}, ${misc:Depends}
Multi-Arch: same
Description: Mobile Robot Programming Toolkit - hmtslam library
 More about MRPT libraries in: https://www.mrpt.org/Libraries

Package: libmrpt-hmtslam-dev
Section: libdevel
Architecture: any
Depends: ${shlibs:Depends}, ${misc:Depends},libmrpt-hmtslam@MRPT_VER_MM@ (= ${binary:Version})
Description: Mobile Robot Programming Toolkit - hmtslam development package
 This package provides headers and libraries for development.

Package: libmrpt-hwdrivers@MRPT_VER_MM@
Section: libs
Architecture: any
Depends: ${shlibs:Depends}, ${misc:Depends}
Multi-Arch: same
Description: Mobile Robot Programming Toolkit - hwdrivers library
 More about MRPT libraries in: https://www.mrpt.org/Libraries

Package: libmrpt-hwdrivers-dev
Section: libdevel
Architecture: any
Depends: ${shlibs:Depends}, ${misc:Depends},libmrpt-hwdrivers@MRPT_VER_MM@ (= ${binary:Version})
Description: Mobile Robot Programming Toolkit - hwdrivers development package
 This package provides headers and libraries for development.

Package: libmrpt-img@MRPT_VER_MM@
Section: libs
Architecture: any
Depends: ${shlibs:Depends}, ${misc:Depends}
Multi-Arch: same
Description: Mobile Robot Programming Toolkit - img library
 More about MRPT libraries in: https://www.mrpt.org/Libraries

Package: libmrpt-img-dev
Section: libdevel
Architecture: any
Depends: ${shlibs:Depends}, ${misc:Depends},libmrpt-img@MRPT_VER_MM@ (= ${binary:Version})
Description: Mobile Robot Programming Toolkit - img development package
 This package provides headers and libraries for development.

Package: libmrpt-io@MRPT_VER_MM@
Section: libs
Architecture: any
Depends: ${shlibs:Depends}, ${misc:Depends}
Multi-Arch: same
Description: Mobile Robot Programming Toolkit - io library
 More about MRPT libraries in: https://www.mrpt.org/Libraries

Package: libmrpt-io-dev
Section: libdevel
Architecture: any
Depends: ${shlibs:Depends}, ${misc:Depends},libmrpt-io@MRPT_VER_MM@ (= ${binary:Version})
Description: Mobile Robot Programming Toolkit - io development package
 This package provides headers and libraries for development.

Package: libmrpt-kinematics@MRPT_VER_MM@
Section: libs
Architecture: any
Depends: ${shlibs:Depends}, ${misc:Depends}
Multi-Arch: same
Description: Mobile Robot Programming Toolkit - kinematics library
 More about MRPT libraries in: https://www.mrpt.org/Libraries

Package: libmrpt-kinematics-dev
Section: libdevel
Architecture: any
Depends: ${shlibs:Depends}, ${misc:Depends},libmrpt-kinematics@MRPT_VER_MM@ (= ${binary:Version})
Description: Mobile Robot Programming Toolkit - kinematics development package
 This package provides headers and libraries for development.

Package: libmrpt-maps@MRPT_VER_MM@
Section: libs
Architecture: any
Depends: ${shlibs:Depends}, ${misc:Depends}
Multi-Arch: same
Description: Mobile Robot Programming Toolkit - maps library
 More about MRPT libraries in: https://www.mrpt.org/Libraries

Package: libmrpt-maps-dev
Section: libdevel
Architecture: any
Depends: ${shlibs:Depends}, ${misc:Depends},libmrpt-maps@MRPT_VER_MM@ (= ${binary:Version})
         liboctomap-dev
Description: Mobile Robot Programming Toolkit - maps development package
 This package provides headers and libraries for development.

Package: libmrpt-math@MRPT_VER_MM@
Section: libs
Architecture: any
Depends: ${shlibs:Depends}, ${misc:Depends}
Multi-Arch: same
Description: Mobile Robot Programming Toolkit - math library
 More about MRPT libraries in: https://www.mrpt.org/Libraries

Package: libmrpt-math-dev
Section: libdevel
Architecture: any
Depends: ${shlibs:Depends}, ${misc:Depends},libmrpt-math@MRPT_VER_MM@ (= ${binary:Version})
         libsuitesparse-dev
Description: Mobile Robot Programming Toolkit - math development package
 This package provides headers and libraries for development.

Package: libmrpt-nanoflann-dev
Section: libdevel
Architecture: any
Depends: ${shlibs:Depends}, ${misc:Depends}
Description: Mobile Robot Programming Toolkit - nanoflann development package
 This package provides headers and libraries for development.

Package: libmrpt-nav@MRPT_VER_MM@
Section: libs
Architecture: any
Depends: ${shlibs:Depends}, ${misc:Depends}
Multi-Arch: same
Description: Mobile Robot Programming Toolkit - nav library
 More about MRPT libraries in: https://www.mrpt.org/Libraries

Package: libmrpt-nav-dev
Section: libdevel
Architecture: any
Depends: ${shlibs:Depends}, ${misc:Depends},libmrpt-nav@MRPT_VER_MM@ (= ${binary:Version})
Description: Mobile Robot Programming Toolkit - nav development package
 This package provides headers and libraries for development.

Package: libmrpt-obs@MRPT_VER_MM@
Section: libs
Architecture: any
Depends: ${shlibs:Depends}, ${misc:Depends}
Multi-Arch: same
Description: Mobile Robot Programming Toolkit - obs library
 More about MRPT libraries in: https://www.mrpt.org/Libraries

Package: libmrpt-obs-dev
Section: libdevel
Architecture: any
Depends: ${shlibs:Depends}, ${misc:Depends},libmrpt-obs@MRPT_VER_MM@ (= ${binary:Version})
Description: Mobile Robot Programming Toolkit - obs development package
 This package provides headers and libraries for development.

Package: libmrpt-opengl@MRPT_VER_MM@
Section: libs
Architecture: any
Depends: ${shlibs:Depends}, ${misc:Depends}
Multi-Arch: same
Description: Mobile Robot Programming Toolkit - opengl library
 More about MRPT libraries in: https://www.mrpt.org/Libraries

Package: libmrpt-opengl-dev
Section: libdevel
Architecture: any
Depends: ${shlibs:Depends}, ${misc:Depends},libmrpt-opengl@MRPT_VER_MM@ (= ${binary:Version})
Description: Mobile Robot Programming Toolkit - opengl development package
 This package provides headers and libraries for development.

Package: libmrpt-pbmap@MRPT_VER_MM@
Section: libs
Architecture: any
Depends: ${shlibs:Depends}, ${misc:Depends}
Multi-Arch: same
Description: Mobile Robot Programming Toolkit - pbmap library
 More about MRPT libraries in: https://www.mrpt.org/Libraries

Package: libmrpt-pbmap-dev
Section: libdevel
Architecture: any
Depends: ${shlibs:Depends}, ${misc:Depends},libmrpt-pbmap@MRPT_VER_MM@ (= ${binary:Version})
Description: Mobile Robot Programming Toolkit - pbmap development package
 This package provides headers and libraries for development.

Package: libmrpt-poses@MRPT_VER_MM@
Section: libs
Architecture: any
Depends: ${shlibs:Depends}, ${misc:Depends}
Multi-Arch: same
Description: Mobile Robot Programming Toolkit - poses library
 More about MRPT libraries in: https://www.mrpt.org/Libraries

Package: libmrpt-poses-dev
Section: libdevel
Architecture: any
Depends: ${shlibs:Depends}, ${misc:Depends},libmrpt-poses@MRPT_VER_MM@ (= ${binary:Version})
Description: Mobile Robot Programming Toolkit - poses development package
 This package provides headers and libraries for development.

Package: libmrpt-random@MRPT_VER_MM@
Section: libs
Architecture: any
Depends: ${shlibs:Depends}, ${misc:Depends}
Multi-Arch: same
Description: Mobile Robot Programming Toolkit - random library
 More about MRPT libraries in: https://www.mrpt.org/Libraries

Package: libmrpt-random-dev
Section: libdevel
Architecture: any
Depends: ${shlibs:Depends}, ${misc:Depends},libmrpt-random@MRPT_VER_MM@ (= ${binary:Version})
Description: Mobile Robot Programming Toolkit - random development package
 This package provides headers and libraries for development.

Package: libmrpt-rtti@MRPT_VER_MM@
Section: libs
Architecture: any
Depends: ${shlibs:Depends}, ${misc:Depends}
Multi-Arch: same
Description: Mobile Robot Programming Toolkit - rtti library
 More about MRPT libraries in: https://www.mrpt.org/Libraries

Package: libmrpt-rtti-dev
Section: libdevel
Architecture: any
Depends: ${shlibs:Depends}, ${misc:Depends},libmrpt-rtti@MRPT_VER_MM@ (= ${binary:Version})
Description: Mobile Robot Programming Toolkit - rtti development package
 This package provides headers and libraries for development.

Package: libmrpt-serialization@MRPT_VER_MM@
Section: libs
Architecture: any
Depends: ${shlibs:Depends}, ${misc:Depends}
Multi-Arch: same
Description: Mobile Robot Programming Toolkit - serialization library
 More about MRPT libraries in: https://www.mrpt.org/Libraries

Package: libmrpt-serialization-dev
Section: libdevel
Architecture: any
Depends: ${shlibs:Depends}, ${misc:Depends},libmrpt-serialization@MRPT_VER_MM@ (= ${binary:Version})
Description: Mobile Robot Programming Toolkit - serialization development package
 This package provides headers and libraries for development.

Package: libmrpt-slam@MRPT_VER_MM@
Section: libs
Architecture: any
Depends: ${shlibs:Depends}, ${misc:Depends}
Multi-Arch: same
Description: Mobile Robot Programming Toolkit - slam library
 More about MRPT libraries in: https://www.mrpt.org/Libraries

Package: libmrpt-slam-dev
Section: libdevel
Architecture: any
Depends: ${shlibs:Depends}, ${misc:Depends},libmrpt-slam@MRPT_VER_MM@ (= ${binary:Version})
Description: Mobile Robot Programming Toolkit - slam development package
 This package provides headers and libraries for development.

Package: libmrpt-system@MRPT_VER_MM@
Section: libs
Architecture: any
Depends: ${shlibs:Depends}, ${misc:Depends}
Multi-Arch: same
Description: Mobile Robot Programming Toolkit - system library
 More about MRPT libraries in: https://www.mrpt.org/Libraries

Package: libmrpt-system-dev
Section: libdevel
Architecture: any
Depends: ${shlibs:Depends}, ${misc:Depends},libmrpt-system@MRPT_VER_MM@ (= ${binary:Version})
Description: Mobile Robot Programming Toolkit - system development package
 This package provides headers and libraries for development.

Package: libmrpt-tclap@MRPT_VER_MM@
Section: libs
Architecture: any
Depends: ${shlibs:Depends}, ${misc:Depends}
Multi-Arch: same
Description: Mobile Robot Programming Toolkit - tclap library
 More about MRPT libraries in: https://www.mrpt.org/Libraries

Package: libmrpt-tclap-dev
Section: libdevel
Architecture: any
Depends: ${shlibs:Depends}, ${misc:Depends},libmrpt-tclap@MRPT_VER_MM@ (= ${binary:Version})
Description: Mobile Robot Programming Toolkit - tclap development package
 This package provides headers and libraries for development.

Package: libmrpt-tfest@MRPT_VER_MM@
Section: libs
Architecture: any
Depends: ${shlibs:Depends}, ${misc:Depends}
Multi-Arch: same
Description: Mobile Robot Programming Toolkit - tfest library
 More about MRPT libraries in: https://www.mrpt.org/Libraries

Package: libmrpt-tfest-dev
Section: libdevel
Architecture: any
Depends: ${shlibs:Depends}, ${misc:Depends},libmrpt-tfest@MRPT_VER_MM@ (= ${binary:Version})
Description: Mobile Robot Programming Toolkit - tfest development package
 This package provides headers and libraries for development.

Package: libmrpt-topography@MRPT_VER_MM@
Section: libs
Architecture: any
Depends: ${shlibs:Depends}, ${misc:Depends}
Multi-Arch: same
Description: Mobile Robot Programming Toolkit - topography library
 More about MRPT libraries in: https://www.mrpt.org/Libraries

Package: libmrpt-topography-dev
Section: libdevel
Architecture: any
Depends: ${shlibs:Depends}, ${misc:Depends},libmrpt-topography@MRPT_VER_MM@ (= ${binary:Version})
Description: Mobile Robot Programming Toolkit - topography development package
 This package provides headers and libraries for development.

Package: libmrpt-typemeta@MRPT_VER_MM@
Section: libs
Architecture: any
Depends: ${shlibs:Depends}, ${misc:Depends}
Multi-Arch: same
Description: Mobile Robot Programming Toolkit - typemeta library
 More about MRPT libraries in: https://www.mrpt.org/Libraries

Package: libmrpt-typemeta-dev
Section: libdevel
Architecture: any
Depends: ${shlibs:Depends}, ${misc:Depends},libmrpt-typemeta@MRPT_VER_MM@ (= ${binary:Version})
Description: Mobile Robot Programming Toolkit - typemeta development package
 This package provides headers and libraries for development.

Package: libmrpt-vision@MRPT_VER_MM@
Section: libs
Architecture: any
Depends: ${shlibs:Depends}, ${misc:Depends}
Multi-Arch: same
Description: Mobile Robot Programming Toolkit - vision library
 More about MRPT libraries in: https://www.mrpt.org/Libraries

Package: libmrpt-vision-dev
Section: libdevel
Architecture: any
Depends: ${shlibs:Depends}, ${misc:Depends},libmrpt-vision@MRPT_VER_MM@ (= ${binary:Version})
Description: Mobile Robot Programming Toolkit - vision development package
 This package provides headers and libraries for development.

Package: libmrpt-dev
Section: libdevel
Architecture: any
<<<<<<< HEAD
Depends: ${shlibs:Depends}, ${misc:Depends},
         libeigen3-dev,
         libmrpt-bayes-dev (= ${binary:Version}),
         libmrpt-comms-dev (= ${binary:Version}),
         libmrpt-config-dev (= ${binary:Version}),
         libmrpt-containers-dev (= ${binary:Version}),
         libmrpt-core-dev (= ${binary:Version}),
         libmrpt-db-dev (= ${binary:Version}),
         libmrpt-detectors-dev (= ${binary:Version}),
         libmrpt-expr-dev (= ${binary:Version}),
         libmrpt-graphs-dev (= ${binary:Version}),
         libmrpt-graphslam-dev (= ${binary:Version}),
         libmrpt-gui-dev (= ${binary:Version}),
         libmrpt-hmtslam-dev (= ${binary:Version}),
         libmrpt-hwdrivers-dev (= ${binary:Version}),
         libmrpt-img-dev (= ${binary:Version}),
         libmrpt-io-dev (= ${binary:Version}),
         libmrpt-kinematics-dev (= ${binary:Version}),
         libmrpt-maps-dev (= ${binary:Version}),
         libmrpt-math-dev (= ${binary:Version}),
         libmrpt-nanoflann-dev (= ${binary:Version}),
         libmrpt-nav-dev (= ${binary:Version}),
         libmrpt-obs-dev (= ${binary:Version}),
         libmrpt-opengl-dev (= ${binary:Version}),
         libmrpt-pbmap-dev (= ${binary:Version}),
         libmrpt-poses-dev (= ${binary:Version}),
         libmrpt-random-dev (= ${binary:Version}),
         libmrpt-rtti-dev (= ${binary:Version}),
         libmrpt-serialization-dev (= ${binary:Version}),
         libmrpt-slam-dev (= ${binary:Version}),
         libmrpt-system-dev (= ${binary:Version}),
         libmrpt-tclap-dev (= ${binary:Version}),
         libmrpt-tfest-dev (= ${binary:Version}),
         libmrpt-topography-dev (= ${binary:Version}),
         libmrpt-typemeta-dev (= ${binary:Version}),
         libmrpt-vision-dev (= ${binary:Version})
Description: Mobile Robot Programming Toolkit - Metapackage: all dev packages
=======
Depends: ${shlibs:Depends}, ${misc:Depends}, libeigen3-dev,
         libmrpt-base@MRPT_VER_MM@ (= ${binary:Version}),
         libmrpt-detectors@MRPT_VER_MM@ (= ${binary:Version}),
         libmrpt-gui@MRPT_VER_MM@ (= ${binary:Version}),
         libmrpt-hmtslam@MRPT_VER_MM@ (= ${binary:Version}),
         libmrpt-hwdrivers@MRPT_VER_MM@ (= ${binary:Version}),
         libmrpt-graphslam@MRPT_VER_MM@ (= ${binary:Version}),
         libmrpt-kinematics@MRPT_VER_MM@ (= ${binary:Version}),
         libmrpt-maps@MRPT_VER_MM@ (= ${binary:Version}),
         libmrpt-obs@MRPT_VER_MM@ (= ${binary:Version}),
         libmrpt-opengl@MRPT_VER_MM@ (= ${binary:Version}),
         libmrpt-nav@MRPT_VER_MM@ (= ${binary:Version}),
         libmrpt-tfest@MRPT_VER_MM@ (= ${binary:Version}),
         libmrpt-slam@MRPT_VER_MM@ (= ${binary:Version}),
         libmrpt-topography@MRPT_VER_MM@ (= ${binary:Version}),
         libmrpt-vision@MRPT_VER_MM@ (= ${binary:Version}),
         libmrpt-graphs@MRPT_VER_MM@ (= ${binary:Version}),
         libmrpt-comms@MRPT_VER_MM@ (= ${binary:Version}),
         libsuitesparse-dev
Description: Mobile Robot Programming Toolkit - Development headers
 The Mobile Robot Programming Toolkit (MRPT) is an extensive, cross-platform,
 and open source C++ library aimed to help robotics researchers to design and
 implement algorithms in the fields of Simultaneous Localization and Mapping
 (SLAM, Graph-SLAM, Bundle Adjustment), computer vision, and motion planning
 (obstacle avoidance).
 .
 This package provides the MRPT headers and libraries for development.
>>>>>>> 2adc49fd

Package: mrpt-common
Architecture: all
Multi-Arch: foreign
Depends: ${shlibs:Depends}, ${misc:Depends}
Replaces: mrpt-apps (<< 1:1.3.2-1)
Breaks: mrpt-apps (<< 1:1.3.2-1)
Description: Mobile Robot Programming Toolkit - Example datasets and files
 The Mobile Robot Programming Toolkit (MRPT) is an extensive, cross-platform,
 and open source C++ library aimed to help robotics researchers to design and
 implement algorithms in the fields of Simultaneous Localization and Mapping
 (SLAM), computer vision, and motion planning (obstacle avoidance).
 .
 This package provides example datasets and configuration files for several
 MRPT applications.

Package: mrpt-apps
Architecture: any
Depends: ${shlibs:Depends}, ${misc:Depends}
Recommends: mrpt-common (= ${source:Version})
Description: Mobile Robot Programming Toolkit - Console and GUI applications
 The Mobile Robot Programming Toolkit (MRPT) is an extensive, cross-platform,
 and open source C++ library aimed to help robotics researchers to design and
 implement algorithms in the fields of Simultaneous Localization and Mapping
 (SLAM), computer vision, and motion planning (obstacle avoidance).
 .
 This package provides a set of console and GUI applications:
 .
  - rawlog-grabber: Record datasets from robotic sensors.
  - RawLogViewer: Robotic dataset viewer and manipulator.
  - ReactiveNavigationDemo: Obstacle avoidance GUI demo.
  - SceneViewer3D: GUI viewer of MRPT 3D scenes.
  - camera-calib: Interactive camera calibration tool.
  - icp-slam
  - kf-slam
  - graph-slam
  - 2d-slam-demo: GUI didactic robotic SLAM demo.
  - map-partition
  - observations2map: Converts simplemaps into metric maps.
  - pf-localization: Particle filter localization (Monte Carlo localization).
  - ro-localization
  - rbpf-slam: Rao-Blackwellized Particle Filter for SLAM.
  - simul-landmarks
  - simul-beacons
  - simul-gridmap
  - GridmapNavSimul
  - grid-matching
  - rawlog-edit
  - navlog-viewer: GUI viewer of navigation logs.
  - features-matching: Computer vision demo.
  - kinect-icp-slam: Example 3D mapping with Xbox Kinect
  - kinect-view: Example 3D mapping with Xbox Kinect
  - robotic-arm-kinematics: GUI for design of robot arms with
                            Denavit-Hartenberg parameters.
  - velodyne-view: Live display/grabbing of Velodyne scanners.<|MERGE_RESOLUTION|>--- conflicted
+++ resolved
@@ -570,7 +570,6 @@
 Package: libmrpt-dev
 Section: libdevel
 Architecture: any
-<<<<<<< HEAD
 Depends: ${shlibs:Depends}, ${misc:Depends},
          libeigen3-dev,
          libmrpt-bayes-dev (= ${binary:Version}),
@@ -608,35 +607,6 @@
          libmrpt-typemeta-dev (= ${binary:Version}),
          libmrpt-vision-dev (= ${binary:Version})
 Description: Mobile Robot Programming Toolkit - Metapackage: all dev packages
-=======
-Depends: ${shlibs:Depends}, ${misc:Depends}, libeigen3-dev,
-         libmrpt-base@MRPT_VER_MM@ (= ${binary:Version}),
-         libmrpt-detectors@MRPT_VER_MM@ (= ${binary:Version}),
-         libmrpt-gui@MRPT_VER_MM@ (= ${binary:Version}),
-         libmrpt-hmtslam@MRPT_VER_MM@ (= ${binary:Version}),
-         libmrpt-hwdrivers@MRPT_VER_MM@ (= ${binary:Version}),
-         libmrpt-graphslam@MRPT_VER_MM@ (= ${binary:Version}),
-         libmrpt-kinematics@MRPT_VER_MM@ (= ${binary:Version}),
-         libmrpt-maps@MRPT_VER_MM@ (= ${binary:Version}),
-         libmrpt-obs@MRPT_VER_MM@ (= ${binary:Version}),
-         libmrpt-opengl@MRPT_VER_MM@ (= ${binary:Version}),
-         libmrpt-nav@MRPT_VER_MM@ (= ${binary:Version}),
-         libmrpt-tfest@MRPT_VER_MM@ (= ${binary:Version}),
-         libmrpt-slam@MRPT_VER_MM@ (= ${binary:Version}),
-         libmrpt-topography@MRPT_VER_MM@ (= ${binary:Version}),
-         libmrpt-vision@MRPT_VER_MM@ (= ${binary:Version}),
-         libmrpt-graphs@MRPT_VER_MM@ (= ${binary:Version}),
-         libmrpt-comms@MRPT_VER_MM@ (= ${binary:Version}),
-         libsuitesparse-dev
-Description: Mobile Robot Programming Toolkit - Development headers
- The Mobile Robot Programming Toolkit (MRPT) is an extensive, cross-platform,
- and open source C++ library aimed to help robotics researchers to design and
- implement algorithms in the fields of Simultaneous Localization and Mapping
- (SLAM, Graph-SLAM, Bundle Adjustment), computer vision, and motion planning
- (obstacle avoidance).
- .
- This package provides the MRPT headers and libraries for development.
->>>>>>> 2adc49fd
 
 Package: mrpt-common
 Architecture: all
