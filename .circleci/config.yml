version: 2
jobs:
  full:
    docker:
      - image: mrpt/mrpt-build-env:full-bionic
    steps:
      - checkout
      - run: cmake -DBUILD_EXAMPLES=On -DBUILD_TESTING=On -DENABLE_COVERAGE=On -H. -Bbuild
      - run: make -C build tests_build_all
      - run: make CTEST_OUTPUT_ON_FAILURE=1 test -C build
      - run: make gcov -C build
      - run: make -C build
      - run: bash <(curl -s https://codecov.io/bash) -X gcov -y .codecov.yml -s build
  clang:
    docker:
      - image: mrpt/mrpt-build-env:full-bionic
    steps:
      - checkout
      - run:
          name: Generate cmake files
          command: cmake -DBUILD_EXAMPLES=On -DBUILD_TESTING=On -DENABLE_COVERAGE=On -H. -Bbuild
          environment:
            CC: /usr/bin/clang-6.0
            CXX: /usr/bin/clang++-6.0
      - run: make -C build tests_build_all
      - run: make CTEST_OUTPUT_ON_FAILURE=1 test -C build
      - run: make gcov -C build
      - run: make -C build
      - run: bash <(curl -s https://codecov.io/bash) -X gcov -y .codecov.yml -s build
  headless:
    docker:
      - image: mrpt/mrpt-build-env:headless-bionic
    steps:
      - checkout
      - run: cmake -DBUILD_EXAMPLES=On -DBUILD_TESTING=On -DENABLE_COVERAGE=On -H. -Bbuild
      - run: make -C build tests_build_all
      - run: make CTEST_OUTPUT_ON_FAILURE=1 test -C build
      - run: make gcov -C build
      - run: make -C build
      - run: bash <(curl -s https://codecov.io/bash) -X gcov -y .codecov.yml -s build
  minimal:
    docker:
      - image: mrpt/mrpt-build-env:minimal-bionic
    steps:
      - checkout
      - run: cmake -DBUILD_EXAMPLES=On -DBUILD_TESTING=On -DENABLE_COVERAGE=On -DDISABLE_PYTHON_BINDINGS=On -DEIGEN_USE_EMBEDDED_VERSION=On -H. -Bbuild
      - run: make -C build tests_build_all
      - run: make CTEST_OUTPUT_ON_FAILURE=1 test -C build
      - run: make gcov -C build
      - run: make -C build
      - run: bash <(curl -s https://codecov.io/bash) -X gcov -y .codecov.yml -s build
  clang-format-lint:
    docker:
      - image: mrpt/mrpt-build-env:full-bionic
    steps:
      - checkout
      - run: pip install --user -r travis/python_reqs.txt
      - run: bash travis/check_style.sh

workflows:
  version: 2
  build:
    jobs:
      - full
      - headless
      - minimal
<<<<<<< HEAD
      - clang-format-lint
=======
      - clang
>>>>>>> adbfed36
<|MERGE_RESOLUTION|>--- conflicted
+++ resolved
@@ -64,8 +64,5 @@
       - full
       - headless
       - minimal
-<<<<<<< HEAD
-      - clang-format-lint
-=======
       - clang
->>>>>>> adbfed36
+      - clang-format-lint