\page changelog Change Log

# Version 2.3.3: UNRELEASED
- Changes in applications:
  - ptg-configurator:
    - Show selected PTG path output motion command.
<<<<<<< HEAD
- BUG FIXES:
  - mrpt::comms::CClientTCPSocket crashed if socket handle >=1024 in Linux (Closes [#1157](https://github.com/MRPT/mrpt/issues/1157))
=======
- Changes in libraries:
  - \ref mrpt_containers_grp
    - New methods mrpt::containers::bimap::erase_by_key(),mrpt::containers::bimap::erase_by_value()
    - mrpt::containers::vector_with_small_size_optimization has new methods `at()` and `push_back()` for a smoother transition from STL containers.
  - \ref mrpt_io_grp
    - GZIP compressed streams now also support open and append. See new mrpt::io::CFileGZOutputStream::open() signature.
    - New enum mrpt::io::OpenMode for clearer-to-read code.
  - \ref mrpt_serialization_grp
    - Implemented serialization of mrpt::containers::bimap in the new header `#include <mrpt/serialization/bimap_serialization.h>`.
  - \ref mrpt_system_grp
    - Backwards-compatible change: New function mrpt::system::InvalidTimeStamp() used now inside the macro INVALID_TIMESTAMP, so the macro always returns a const reference instead of returning by value.
- BUG FIXES:
  - Fix potential race conditions in:
    - mrpt::rtti class registry
    - The global mrpt::random::getRandomGenerator()
    - mrpt::typemeta::TEnumTypeFiller
  - Image-mode was not serialized in mrpt::opengl::COpenGLViewport
  - nanogui: avoid potential divide by zero.
>>>>>>> 2f3d43ec

# Version 2.3.2: Released Jul 14, 2021
- Changes in applications:
  - RawLogViewer:
    - More tree view icons.
    - "Play video" window now also shows timestamps.
  - SceneViewer3D:
    - New command-line flag `--imgdir` to define the base path for lazy-load images.
  - rawlog-edit:
    - New operation `--export-txt` exploiting the new export-to-txt API in mrpt::obs::CObservation
  - navlog-viewer:
    - New UI tools to manually pick and export selected PTG selections to a training YAML file.
- Changes in libraries:
  - \ref mrpt_containers_grp
    - YAML macros `MCP_LOAD_OPT()`, `MCP_LOAD_REQ()`, and `MCP_SAVE()` now also support reading and writing enums directly as YAML, transparently converting numerical values to/from their symbolic names.
  - \ref mrpt_core_grp
    - Added C++14 helper templates mrpt::uint_select_by_bytecount_t and mrpt::int_select_by_bytecount_t
  - \ref mrpt_gui_grp
    - mrpt::gui::CDisplayWindowGUI: improved API to allow multiple callback handlers, and to report exceptions in them.
    - New 3D navigation key binding: SHIFT+scroll wheel, for fast up/down pure vertical motion of the camera point.
  - \ref mrpt_img_grp
    - mrpt::img::CImage::loadFromFile() now avoids memory allocations if there was already an image in memory with the same size.
  - \ref mrpt_obs_grp
    - mrpt::obs::CObservation now has a common API to export datasets to TXT/CSV files, see methods exportTxtSupported(), exportTxtHeader(), exportTxtDataRow(). It has been implemented in all suitable observation classes.
    - mrpt::obs::CObservationImage::unload() defaulted to doing nothing. It now correctly unloads lazy-load images.
  - \ref mrpt_poses_grp
    - New methods mrpt::math::TTwist2D::rotated() and mrpt::math::TTwist3D::rotated()
  - \ref mrpt_system_grp
    - mrpt::system::CTimeLogger:
      - Include custom `name` in underlying mrpt::system::COutputLogger name.
      - Fix all valgrind/helgrind warning messages.
    - New functions mrpt::system::firstNLines() and mrpt::system::nthOccurrence()
- BUG FIXES:
  - mrpt::img::CImage::isEmpty() should return false for delay-load images.
  - Fix build error with GCC 8 in `mrpt/containers/yaml.h`.
  - Fix exception rendering empty point clouds due to invalid bounding box.
  - Fix broken 2D plots rendering in Ubuntu 20.04 (and probably other systems), via an update in mpWindow to properly use wxAutoBufferedPaintDC.
  - mrpt::img::CImage::getPixelDepth() should force loading lazy load images.
  - Fixed wrong rendering of different textures within the same opengl shader program.
  - Fixed potential crashes inside BFD if using BFD and calling mrpt::callStackBackTrace() from several parallel threads.

# Version 2.3.1: Released May 26th, 2021
- General cmake scripts:
  - `find_package(mrpt-xxx)` is now much faster.
- Changes in applications:
  - RawLogViewer:
    - Browse scans window now has a check-box list to show/hide individual sensors.
  - SceneViewer3D:
    - Graceful failure when loading a corrupted 3Dscene file.
- Changes in libraries:
  - \ref mrpt_core_grp
    - Removed mrpt::reverseBytesInPlace(long double) for it not being portable.
  - \ref mrpt_containers_grp
    - New environment variable MRPT_YAML_PARSER_VERBOSE controlling mrpt::containers::yaml
  - \ref mrpt_hwdrivers_grp
    - New argument to pass custom ffmpeg options to mrpt::hwdrivers::CFFMPEG_InputStream::openURL(). New default is to prefer stream over TCP for more reliable IP cameras reading.
    - mrpt::hwdrivers::CHokuyoURG now has a parameter for between-data communications timeout (`comms_between_timeout_ms`).
  - \ref mrpt_gui_grp
    - mrpt::gui::CDisplayWindowGUI new methods to minimize/restore subwindows.
  - \ref mrpt_math_grp
    - New method mrpt::math::TLine3D::closestPointTo()
    - New methods mrpt::math::TPose3D::translation(), mrpt::math::TPose2D::translation().
  - \ref mrpt_obs_grp
    - New mrpt::obs::CActionCollection::insert() overload for smart pointers.
    - New method mrpt::obs::CObservation2DRangeScan::getScanAngle() and clarify docs on class members.
    - New class mrpt::obs::CObservation3DScene.
    - mrpt::obs::CObservationIMU now uses std::array instead of std::vector (faster due to less dynamic memory).
  - \ref mrpt_opengl_grp
    - Deprecate mrpt::opengl::COpenGLScene::dumpListOfObjects() in favor of new mrpt::opengl::COpenGLScene::asYAML()
    - New method mrpt::opengl::CSimpleLine::setLineCoords() accepting mrpt::math::TPoint3D (older signature deprecated).
  - \ref mrpt_system_grp
    - New return-by-value signature for mrpt::system::CDirectoryExplorer::explore(), older version deprecated.
    - mrpt::system::extractFileDirectory() returns `"."` instead of an empty string for filenames without any explicit full path.
- BUG FIXES:
  - Fix wrong formatting of empty *string* values (not *null* values) in mrpt::containers::yaml.
  - Fix exception loading old datasets with stereo observations, via a new argument in mrpt::img::CImage::makeSureImageIsLoaded()
  - Fix unhandled deserialization of v2 of mrpt::opengl::CPlanarLaserScan
  - Fix build errors with MinGW.

# Version 2.3.0: Released April 25th, 2021
- General build changes:
  - CMake >=3.8.0 is now required to ensure proper handling of dependencies compile options.
- Changes in applications:
  - ptg-configurator: target now also comprises a heading angle.
  - RawLogViewer:
    - New tab with CObservation3DRangeScan visualization options.
    - All icons have been updated for a more modern look.
- Changes in libraries:
  - \ref mrpt_containers_grp
    - add method mrpt::containers::map_as_vector::at()
  - \ref mrpt_graphs_grp
    - mrpt::graphs::CDijkstra:
      - now no longer requires a field `nodes` in input graphs.
      - add convenient return by value getTreeGraph()
      - Deprecate mrpt::graphs::CDijkstra::Visitor virtual class API in favor of new C++11 std::function-based mrpt::graphs::CDijkstra::visitor_t
  - \ref mrpt_math_grp
    - Removed redundant mrpt::math::pointIntoPolygon2D()  -> mrpt::math::TPolygon2D::contains()
    - Removed redundant mrpt::math::SegmentsIntersection() ->  mrpt::math::intersect(mrpt::math::TSegment2D,mrpt::math::TSegment2D)
    - Removed redundant mrpt::math::distancePointToPolygon2D() -> TPolygon2D::distance()
    - Moved mrpt::math::minDistBetweenLines() -> mrpt::math::TLine3D::distance()
  - \ref mrpt_opengl_grp
    - mrpt::opengl::CAssimpModel now uses a texture cache to speed up and reduce RAM usage if loading the same textures in different objects.
  - \ref mrpt_system_grp
    - New function mrpt::system::progress()
- BUG FIXES:
  - ptg-configurator: Fix failure to list existing PTGs, due to RTTI unregistered name "CParameterizedTrajectoryGenerator".
  - mrpt::opengl::COpenGLViewport::get3DRayForPixelCoord() returned wrong pixel coordinates when in orthogonal projection mode.
  - mrpt::opengl::CArrow: Fix wrong normal calculation (wrong rendering reflections).
  - mrpt::opengl::CPointCloud::markAllPointsAsNew() and mrpt::opengl::CPointCloudColoured::markAllPointsAsNew() did not refresh OpenGL buffers.
  - mrpt::nav::CPTG_DiffDrive_CollisionGridBased::getPathTwist() returned much larger velocities than the actual values.
  - Fix broken Debian dependencies for libmrpt-vision-lgpl (Closes [Debian bug #986071](https://bugs.debian.org/cgi-bin/bugreport.cgi?bug=986071)).
  - `mrpt::maps::CPointsMap::load2Dor3D_from_text_stream()` for 2D maps left uninitialized values in `z`. Fixed to load zeros instead.
  - Fixed crash in mrpt::vision::checkerBoardCameraCalibration() causing segfault in the camera-calib app.

------
# Version 2.2.0: Released March 10th, 2021
- Changes in libraries:
  - \ref mrpt_vision_grp
    - Remove all obsolete `SIFTOptions.implementation` values. `OpenCV` is now the only possibility.
  - \ref mrpt_nav_grp
    - mrpt::nav::TWaypoint now uses std::optional instead of magic numbers in some fields.
    - mrpt::nav::TWaypoint now has std::any fields to hold user-given extra data.
- BUG FIXES:
  - Fix invalid bounding box returned by octree_getBoundingBox() and mrpt::opengl point cloud classes when empty (Closes [#1145](https://github.com/MRPT/mrpt/issues/1145)).
  - Fix potential infinite recursion in exceptions with stack trace (Closes [#1141](https://github.com/MRPT/mrpt/issues/1141)).
  - Fix potential race conditions accessing waypoint lists in mrpt::nav::CWaypointsNavigator
  - Fix build errors with gcc-11.

------
# Version 2.1.8: Released Feb 23rd, 2021
- Changes in applications:
  - RawLogViewer:
    - "Scan animation" window: now also shows the timestamp of observations.
  - camera-calib and kinect-stereo-calib:
    - New option to save camera calibration results as YAML files.
  - navlog-viewer:
    - New option to enable orthogonal view.
- General build changes:
  - Fix excessive alignment in aarch64 (32->16 bytes).
  - clang-format: enforce and upgraded to use clang-format-10.
  - Fix building against the non-legacy GL library (Linux).
  - nanoflann source code is no longer included as a copy: it will be used as the system library libnanoflann-dev, or as a git submodule if the former is not found.
- Changes in libraries:
  - \ref mrpt_containers_grp
    - New YAML to/from matrix methods: mrpt::containers::yaml::FromMatrix(), mrpt::containers::yaml::toMatrix()
  - \ref mrpt_core_grp
    - New CMake build flags `MRPT_EXCEPTIONS_WITH_CALL_STACK` to optionally disable reporting call stacks upon exceptions and `MRPT_EXCEPTIONS_CALL_STACK_MAX_DEPTH` to set their maximum depth.
  - \ref mrpt_hwdrivers_grp
    - mrpt::hwdrivers::CHokuyoURG now has a parameter for communications timeout (`comms_timeout_ms`).
  - \ref mrpt_math_grp
    - New class mrpt::math::TBoundingBox
  - \ref mrpt_maps_grp
      - Const correctness fixed in all mrpt::maps::CMetricMap classes.
  - \ref mrpt_opengl_grp
    - mrpt::opengl::CFrustum() new constructor from mrpt::img::TCamera()
  - \ref mrpt_poses_grp
    - mrpt::poses::CPose3D: Add more syntactic sugger static constructors.
  - \ref mrpt_slam_grp
    - mrpt::slam::TMonteCarloLocalizationParams map parameters are now shared pointers instead of plain pointers for safer code.
- BUG FIXES:
  - Log `*_THROTTLE_*` macros (e.g. MRPT_LOG_THROTTLE_DEBUG) did not report the message the first time they were called, which seems a safer behavior.
  - Reverted changed behavior: mrpt::config::CConfigFile did not throw if a non-existing file was passed to its constructor, but it throws in MRPT 2.1.{0-7}.
  - Fix build against opencv 2.4.x (version in Ubuntu Xenial 16.04).
  - Fixed: CHokuyoURG::initialize() won't report sensor status as ssError if it fails to communicate with the sensor, incorrectly leaving it as ssInitializing instead.
  - Fixed: mrpt::opengl::CTexturedPlane::setPlaneCorners() did not check for incorrect null width or height.
  - Fixed: mrpt::opengl textured objects leaking memory (Closes [#1136](https://github.com/MRPT/mrpt/issues/1136)).
  - Fix bug in parsing CARMEN logs: mrpt::obs::carmen_log_parse_line() returned all scan ranges marked as "invalid".

------
# Version 2.1.7: Released Jan 2nd, 2021
- BUG FIXES:
  - Fix bash syntax error in PPA release scripts.
  - Fix [Debian bug #978209](https://bugs.debian.org/cgi-bin/bugreport.cgi?bug=978209): FTBFS: mainwindow.h:218:2: error: reference to Tracker is ambiguous

------
# Version 2.1.6: Released Dec 14th, 2020
- Changes in libraries:
  - \ref mrpt_core_grp
    - Disable the use of BFD for symbols in stack traces by default in Debian builds. It is still used if found in the system and in Ubuntu PPAs.
- BUG FIXES:
  - Fix [Debian bug #976803](https://bugs.debian.org/cgi-bin/bugreport.cgi?bug=976803): mrpt uses private binutils shared library.
  - Fix [Debian bug #977247](https://bugs.debian.org/cgi-bin/bugreport.cgi?bug=977247]): fail to link pymrpt against opencv.

------
# Version 2.1.5: Released Dec 6th, 2020
- Changes in libraries:
  - \ref mrpt_containers_grp
    - Both mrpt::containers::CDynamicGrid and mrpt::containers::CDynamicGrid3D are now compatible with range-based for loops, and also have a data() method.
  - \ref mrpt_core_grp
    - Added mrpt::LockHelper::unlock()
    - Added mrpt::Clock::nowDouble()
    - New method mrpt::WorkerThreadsPool::name()
    - Function mrpt::system::callStackBackTrace() moved to mrpt::callStackBackTrace()
    - mrpt::callStackBackTrace() now uses BFD to find out line numbers if debug info (at least -g1) is available.
    - Stacked exceptions changes:
      - Line numbers will be now shown if built with debug info (>= -g1).
      - Exceptions in STL or any other 3rd-party library will be also reported with exact call point line number, as long as MRPT_START/MRPT_END is used in the user function.
      - No further need to call mrpt::exception_to_str(), just calling what() will return a detailed stack backtrace.
      - New function mrpt::winerror2str()
  - \ref mrpt_gui_grp
    - New method mrpt::gui::CGlCanvasBase::CamaraParams::FromCamera()
  - \ref mrpt_math_grp
    - Added missing method for consistent API across pose classes: mrpt::math::TPose3D::operator+()
  - \ref mrpt_system_grp
    - mrpt::system::COutputLogger::writeLogToFile() will now save *all* messages despite the runtime log verbosity level.
- BUG FIXES:
  - Fix error rendering an opengl scene with mrpt::opengl::CCamera objects in it.
  - rawlog-edit silently ignored when more than one operation was requested.
  - Fix FTBFS against libjsoncpp 1.9.4 (Closes [#1118](https://github.com/MRPT/mrpt/issues/1118))
  - Fix AppStream errors and warnings in Debian Tracker.

------
# Version 2.1.4: Released Nov 8th, 2020
- Changes in libraries:
  - \ref mrpt_core_grp
    - mrpt::format() is no longer a template but a function, to use GCC automated printf-format warnings.
  - \ref mrpt_containers_grp
    - mrpt::containers::yaml avoids throwing internal exceptions as part of regular valid conversions, and better support and report of out-of-range integers.
  - \ref mrpt_math_grp
    - mrpt::math::linspace() added overload returning by value.
  - \ref mrpt_random_grp
    - mrpt::random::CRandomGenerator::permuteVector() added overload returning by value.
  - \ref mrpt_tfest_grp
    - mrpt::tfest::TMatchingPairListTempl<T>::saveAsMATLABScript() now draws 3D correspondences too.
    - RANSAC method mrpt::tfest::se3_l2_ransac() now uses more correct SO(3) metric for angular distance threshold instead of independent yaw/pitch/roll angles.
- BUG FIXES:
  - Fix wrong Debian dependencies of libmrpt-dev

------
# Version 2.1.3: Released Oct 21st, 2020
- Changes in libraries:
  - \ref mrpt_config_grp
    - Refactor parsing functionality as new exposed method mrpt::config::config_parser()
  - \ref mrpt_gui_grp
    - mrpt::gui::CDisplayWindowGUI subwindows control UI automatically keep tracks of focused subwindows.
- Build system:
  - Support for ccache, enabled by default if found.
  - Fix build with system libsimpleini-dev.
- BUG FIXES:
  - Fix mrpt::opengl::CFBORender requiring images with origin at the bottom-left corner.

------
# Version 2.1.2: Released Oct 20th, 2020
- BUG FIXES:
  - Fix wrong coloring of graph edges in mrpt::opengl::graph_visualize() (Closes [#1111](https://github.com/MRPT/mrpt/issues/1111)).
  - Fix Debian Lintian error: exporting copyrighted sources as part of simpleini submodule.

------
# Version 2.1.1: Released Oct 19th, 2020
- Changes in applications:
  - SceneViewer3D:
    - Command-line argument is now interpreted as ASSIMP model to open if it is not a 3Dscene.
    - New menu: "File -> Import -> Show image" useful to test image-mode viewport rendering.
- Changes in libraries:
  - \ref mrpt_core_grp
    - mrpt::Clock now has a simulated time mode. See mrpt::Clock::setSimulatedTime()
  - \ref mrpt_gui_grp
    - Useless nanogui_win() converted into mrpt::gui::CDisplayWindowGUI::nanogui_screen()
    - nanogui: New methods: nanogui::Screen::mouseState(), nanogui::Screen::mouseModifiers()
    - Managed subwindows with minimize/restore capability. See mrpt::gui::CDisplayWindowGUI::createManagedSubWindow()
  - \ref mrpt_img_grp
    - New method mrpt::img::CImage::channelCount()
  - \ref mrpt_opengl_grp
    - New load flags in mrpt::opengl::CAssimpModel::loadScene()
- BUG FIXES:
  - navlog-viewer: Crash when clicking "play" (Closes [#1103](https://github.com/MRPT/mrpt/issues/1103)).
  - RawLogViewer: Fix wrong indices in tree view. Fix freezed progress bar loading a second rawlog.
  - RawLogViewer: Fix wrong rendering if font is missing in the system (Ubuntu 20.04)
  - rawlog-edit: Fix --cut operation leaving empty sensory frames/action collections.
  - mrpt::opengl::CCylinder::setHasBases() was ignored since last OpenGL3 refactor.
  - Fix building against OpenCV 4.4
  - Correct texture loading in mrpt::opengl::CAssimpModel.
  - Fix wrong aspect ratio of image-mode opengl viewports (Closes [#1101](https://github.com/MRPT/mrpt/issues/1101)).

------
# Version 2.1.0: Released Aug 31st, 2020
- Incompatible API changes:
  - mrpt::system::TParameters has been removed, superseded by mrpt::containers::yaml.
  - Remove mrpt::hwdrivers::CRovio
  - Removed old mrpt 1.5.x backwards-compatible `<mrpt/utils/...>` headers (Closes #1083).
- Changes in libraries:
  - \ref mrpt_containers_grp
    - New class mrpt::containers::yaml for nested, YAML-like data structures.
  - \ref mrpt_core_grp
    - New mrpt::for_<> constexpr for loop helper function.
    - New function mrpt::demangle()
    - New class mrpt::WorkerThreadsPool
    - New macro ASSERT_NEAR_(). Defined new macros with correct English names ASSERT_LT_(), etc. deprecating the former ones.
    - mrpt::get_env() gets specialization for bool.
  - \ref mrpt_math_grp
    - New static methods with semantic-rich names: mrpt::math::TPlane::From3Points(), mrpt::math::TPlane::FromPointAndLine(), ...
    - New asString() methods in mrpt::math::TPlane, mrpt::math::TLine2D, mrpt::math::TLine3D
  - \ref mrpt_tfest_grp
    - New templatized mrpt::tfest::TMatchingPairTempl<> and mrpt::tfest::TMatchingPairListTempl<>
    - New mrpt::tfest::se3_l2() for `double` precision.
- Build:
    - yamlcpp is no longer a build dependency.
    - Less RAM and time required to build debug builds or to load in the debugger.
- BUG FIXES:
  - Avoid crash in camera-calib app when clicking "Close" while capturing a live video.
  - Fix potential Eigen crash in matrixes inverse() and inverse_LLt() if building mrpt and user code with different optimization flags.
  - Wrong parsing of env variables in mrpt::get_env() when called more than once.
  - mrpt::system::CTimeLogger: Fix wrong formatting (parent entry prefix collapse) in summary stats table.
  - mrpt::opengl::CEllipsoid2D was not RTTI registered.
  - Fix wrong copy of internal parameters while copying mrpt::maps::CMultiMetricMap objects.

------
# Version 2.0.4: Released Jun 20, 2020
- Changes in applications:
  - rawlog-edit, rawlog-grabber: Now allows loading external "plugin" modules (.so) with user-defined types.
  - RawLogViewer, navlog-viewer, ptg-configurator allows more than one "plugin" modules to be loaded.
- Changes in libraries:
  - \ref mrpt_math_grp
    - New semantically-rich named static methods:
      - mrpt::math::TLine3D::FromPointAndDirector()
      - mrpt::math::TLine3D::FromTwoPoints()
      - mrpt::math::TLine2D::FromCoefficientsABC()
      - mrpt::math::TLine2D::FromTwoPoints()
  - \ref mrpt_obs_grp
    - CObservation3DRangeScan::points3D_convertToExternalStorage() stores point clouds with points as rows (vs as columns as it did before).
  - \ref mrpt_opengl_grp
    - Emit warnings to std::cerr whenever opengl memory is leaked due to OpenGL buffers being created and destroyed in different threads.
    - Overlaid text messages are now also (de)serialized in mrpt::opengl::COpenGLViewport, and hence in 3D scenes in general.
    - All opengl shader base classes now expose their internal buffers as const ref. See children of mrpt::opengl::CRenderizable
  - \ref mrpt_system_grp
    - New class: mrpt::system::CControlledRateTimer (+ associated example)
    - New functions: mrpt::system::loadPluginModule(), mrpt::system::loadPluginModules()
    - mrpt::system::CRateTimer: enforce use of high-resolution monothonic clock.
    - mrpt::system::CTicTac: enforce use of nanosecond monothonic clock.
    - Misplaced functions moved to their proper namespace: mrpt::io::vectorToTextFile()
    - New functions: mrpt::system::thread_name() to get and set thread names for debuggers.
    - mrpt::system::setConsoleColor(): Do not change color if stdout/stderr are not real terminals.
  - \ref mrpt_nav_grp
    - mrpt::nav::PlannerSimple2D does not throw an exception if goal/source is out of map bounds.
- BUG FIXES:
    - mrpt::obs::CObservation3DRangeScan would try to (incorrectly) "autofix" camera resolution if loading an externally-stored observation.
    - mrpt::maps::CPointsMap::determineMatching2D(): avoid potential multi-thread problems with a vector::swap()
    - Fix build against opencv <3.4.4
    - Fix potential pointer to local returned in CParticleFilterData
    - Fix: mrpt::maps::CPointsMapXYZI::setFromPCLPointCloudXYZI() was using a non-existing method.
    - Fix: mrpt::nav::PlannerSimple2D did not honored maximum path length correctly.
    - Fix race condition in CGenericCamera_AVI unit test.

------
# Version 2.0.3: Released May 13, 2020
- Changes in applications:
  - navlog-viewer: Can now navigate with keyboard arrows too.
  - RawLogViewer: better 3D pointcloud coloring in observation view and in "scan animation" view.
- Changes in libraries:
  - \ref mrpt_maps_grp
    - Point cloud classes mrpt::maps::CPointsMap: New methods:
      - load2D_from_text_stream()
      - load3D_from_text_stream()
      - save2D_to_text_stream()
      - save3D_to_text_stream()
  - \ref mrpt_poses_grp
      - More accurate analytical Jacobians for CPose3DQuatPDFGaussian::inverse()  (Closes #1053)
  - BUG FIXES:
    - Incorrect number of points loaded when trying to load point clouds from incorrectly-formatted text files.
    - Fix build error in riscv64 (gcc doesn't know mtune=native for that arch)
    - Fix spurious unit test failures in mrpt::apps::RawlogGrabberApp due to system load.

------
# Version 2.0.2: Released May 4th, 2020
- Changes in applications:
  - navlog-viewer: Ported to the new nanogui UI system (fixes random OpenGL context errors in former version).
- Changes in libraries:
  - mrpt_containers_grp
    - mrpt::containers::vector_with_small_size_optimization: Get rid of potential uninitialized usage GCC warnings.
  - mrtp_hwdrivers_grp
    - Remove support for obsolete XSens MTi 3rd generation devices. Removed class mrpt::hwdrivers::CIMUXSens. 4th+ generation still supported.
  - mrpt_gui_grp
    - Fix mouse-motion rotation glitches if clicking inside a nanogui control.
    - Fix cmake errors building user programs in Windows (missing glfw dependency).
  - mrpt_math_grp
      - mrpt::math::RANSAC_Template made more generic to support custom dataset and model types.
  - mrpt_opengl_grp
    - Fix displaying of uninitialized textured in mrpt::opengl::CTexturedPlane. It now uses the default solid color of the object.
  - mrpt_ros1bridge_grp
    - Narrower build and run time dependencies: rosbag -> rosbag_storage

------
# Version 2.0.1: Released April 3rd, 2020
- Changes in applications:
  - RawLogViewer: new "-l xxx.so" flag to load datasets with types defined in external projects.
- Changes in libraries:
  - mrpt_obs_grp
    - mrpt::obs::CObservationRobotPose: Fixed missing serialization of sensorPose

------
# Version 2.0.0: Released March 29th, 2020
- **Most important changes:**
  - MRPT now requires **C++17** to build and use. See this page for a guide to port existing code to MRPT 2.0: \ref porting_mrpt2
  - Support for old namespaces `mrpt-scanmatching`, `mrpt-reactivenav` is over.
  - Backwards compatible headers for "maps" and "observations" in mrpt::slam are removed. They moved to their own namespaces in MRPT v1.3.0 (Jan 2015).
  - All pointer typedefs are now in their respective classes: FooPtr -> Foo::Ptr
  - Add support for serialization with std::variant
  - PbMap has been factored out into [its own repository](https://github.com/MRPT/pbmap)
  - XML-based database C++ classes have been removed from MRPT.
- Changes in applications:
  - RawLogViewer:
    - The ICP module now supports Velodyne 3D scans.
  - rawlog-edit:
    - New operation: `--de-externalize`
  - pf-localization:
    - Odometry is now used also for observation-only rawlogs.
- Changes in libraries:
  - All `otherlibs` subdirectories have been renamed to `3rdparty` since it is a widespread name used in most projects.
  - \ref mrpt_base_grp => Refactored into several smaller libraries, one per namespace.
    - Removed class std::vector<std::string>. Replace by STL containers of `std::string` and functions mrpt::system::stringListAsString() in \ref string_manage.
  - \ref mrpt_core_grp  [NEW IN MRPT 2.0.0]
    - Memory alignment of aligned_allocator_cpp11<> is set to 16,32 or 64 depending on whether AVX optimizations are enabled, to be compatible with Eigen.
    - mrpt::cpu::supports(): a new cross-OS CPU feature detection function.
    - mrpt::Clock allows users to select between Realtime or Monotonic sources.
    - Removed custom macro MRPT_UNUSED_PARAM (replaced by c++17 attribute).
    - Add syntactic suggar mrpt::lockHelper()
  - \ref mrpt_math_grp  [NEW IN MRPT 2.0.0]
    - Removed functions (replaced by C++11/14 standard library):
      - mrpt::math::erf, mrpt::math::erfc, std::isfinite, mrpt::math::std::isnan
      - `mrpt::math::make_vector<>` => `std::vector<>{...}` braced initializator
    - Removed the include file: `<mrpt/math/jacobians.h>`. Replace by `<mrpt/math/num_jacobian.h>` or individual methods in \ref mrpt_poses_grp classes.
  - \ref mrpt_config_grp  [NEW IN MRPT 2.0.0]
    - mrpt::config::CConfigFileBase::write() now supports enum types.
  - \ref mrpt_gui_grp
    - New class mrpt::gui::CDisplayWindowGUI exposing powerful GUI possibilities via the nanogui project.
  - \ref mrpt_img_grp  [NEW IN MRPT 2.0.0]
    - mrpt::img::TCamera distortion parameters now also supports the extra K4,K5,K6 distortion parameters.
  - \ref mrpt_serialization_grp  [NEW IN MRPT 2.0.0]
    - New method mrpt::serialization::CArchive::ReadPOD() and macro `MRPT_READ_POD()` for reading unaligned POD variables.-
    - Add support for `$env{}` syntax to evaluate environment variables.
  - \ref mrpt_slam_grp
    - rbpf-slam: Add support for simplemap continuation.
    - CICP: parameter `onlyClosestCorrespondences` deleted (always true now).
    - mrpt::slam::CICP API: Simplified and modernized to use only one output parameter, using std::optional.
  - \ref mrpt_system_grp
    - functions to get timestamp as *local* time were removed, since they don't make sense. All timestamps in MRPT are UTC, and they can be formated as dates in either UTC or local time frames.
    - Added: mrpt::system::WorkerThreadsPool
  - \ref mrpt_rtti_grp  [NEW IN MRPT 2.0.0]
    - All classes are now registered (and de/serialized) with their full name including namespaces. A backwards-compatible flag has been added to mrpt::rtti::findRegisteredClass().
    - CLASS_INIT() macro for automatic registration of classes has been removed, since it is not well-defined in which order global objects will be initialized.
      Therefore, manual registration (as already done in registerAllClasses.cpp files) is left as the unique registration system.
      This fixes warning messages "[mrpt::rtti::registerClass] Warning: Invoked with a nullptr".
  - \ref mrpt_nav_grp
    - Removed deprecated mrpt::nav::THolonomicMethod.
    - mrpt::nav::CAbstractNavigator: callbacks in mrpt::nav::CRobot2NavInterface are now invoked *after* `navigationStep()` to avoid problems if user code invokes the navigator API to change its state.
    - Added methods to load/save mrpt::nav::TWaypointSequence to configuration files.
    - Waypoints now have a field `speed_ratio` which is directly forwarded to the low-level reactive navigator.
  - \ref mrpt_comms_grp [NEW IN MRPT 2.0.0]
    - This new module has been created to hold all serial devices & networking classes, with minimal dependencies.
  - \ref mrpt_maps_grp
    - mrpt::maps::CMultiMetricMap has been greatly simplified and now it is actually defined in the mrpt-maps library.
    - New map type: mrpt::maps::CPointsMapXYZI for pointclouds with an intensity channel.
    - New observation class: mrpt::obs::CObservationPointCloud
    - Added optional "channel" attribute to CReflectivityGridMap2D and CObservationReflectivity to support different colors of light.
  - \ref mrpt_hwdrivers_grp
    - COpenNI2Generic: is safer in multithreading apps.
    - CHokuyoURG:
      - Rewrite driver to be safer and reduce mem allocs.
      - New parameter `scan_interval` to decimate scans.
    - VelodyneCalibration: Can now load YAML files, in addition to XML.
    - New sensor state enum value: mrpt::hwdrivers::CGenericSensor::ssUninitialized
    - NMEA GPS parser: now also recognizes all existing talker IDs (GP, GN, GA, etc.)
  - \ref mrpt_opengl_grp
    - Update Assimp lib version 4.0.1 -> 4.1.0 (when built as ExternalProject)
    - Rendering engine rewritten to work using OpenGL Core (GLSL 3.3) instead of Legacy fixed functions.
  - \ref mrpt_obs_grp
    - mrpt::obs::CObservation2DRangeScan: Deprecated access to scan data via proxy objects `obs->scan[i]`, `obs->validRange[i]`, `obs->intensity[i]` has been deleted. Please use the alternative getters/setters: `obs->getScanRange(i)`, etc.
    - mrpt::obs::T3DPointsProjectionParams and mrpt::obs::CObservation3DRangeScan::unprojectInto now together support organized PCL point clouds.
    - New method: mrpt::obs::CObservation3DRangeScan::rangeImage_getAsImage()
    - Support for multiple-return sensors in mrpt::obs::CObservation3DRangeScan.
    - New NMEA frame class: Message_NMEA_GSA
  - \ref mrpt_poses_grp  [NEW IN MRPT 2.0.0]
    - Reorganized all Lie Algebra methods into \ref mrpt_poses_lie_grp
    - Removed CPose3DRotVec, since its conceptual design is identical to Lie tangent space vectors.
  - \ref mrpt_vision_grp
    - Removed FASTER methods, and the libCVD 3rd party dependency.

- BUG FIXES:
  - Fix reactive navigator inconsistent state if navigation API is called from within rnav callbacks.
  - Fix incorrect evaluation of "ASSERT" formulas in mrpt::nav::CMultiObjectiveMotionOptimizerBase
  - Fix aborting reading from LMS111 scanner on first error.
  - Fix == operator on CPose3D: it now uses an epsilon for comparing the rotation matrices.
  - Fix accessing unaligned POD variables deserializing CObservationGPS (via the new `MRPT_READ_POD()` macro).
  - Fix segfault in CMetricMap::loadFromSimpleMap() if the provided CMetricMap has empty smart pointers.
  - Fix crash in CGPSInterface when not setting an external mutex.
  - Fix potential crashes in RawLogViewer while editing list of observations.
  - Fix incorrect conversion from quaternion to CPose3D.

<a name="1.5.7">
<h2>Version 1.5.7: Released 24/APR/2019  </h2></a>
- <b>Detailed list of changes:</b>
	- \ref mrpt_base_grp
		- The following features have been finally ported to C++11. User code now requires, at least, C++11 enabled:
			- stlplus-based smart pointers replaced by std::shared_ptr. Backwards compatibility API is maintained.
			- mrpt::system::TThreadHandle now is a wrapper around std::thread.
			- Atomic counters now based on std::atomic. Custom implementation has been removed.
			- stlplus source code has been removed.
		- mrpt::utils::COutputLogger: change log str format from "[name|type|time]" to "[time|type|name]".
	- \ref mrpt_graphslam_grp
		- levenberg-Marquardt graphslam modified to use more stable SE(2) Jacobians.
		- CNetworkOfPoses: read/write format made compatible with G2O EDGE_SE2 types.
	- \ref mrpt_nav_grp
		- Add virtual method CAbstractPTGBasedReactive::getHoloMethod()
		- New method CAbstractPTGBasedReactive::enableRethrowNavExceptions() to rethrow exceptions during navigation.
		- Waypoints now have a field `speed_ratio` which is directly forwarded to the low-level reactive navigator.
	- BUG FIXES:
		- Fix missing "-ldl" linker flag.
		- Fix building against wxWidgets 3.1.1 in Windows (zlib link error).
		- Fix potential segfault in 3D reactive navigator.

<hr>
<a name="1.5.6">
<h2>Version 1.5.6: Released 24/APR/2018 </h2></a>
  - Applications:
    - pf-localization:
      - Odometry is now used also for observation-only rawlogs.
  - \ref mrpt_hwdrivers_grp
    - mrpt::hwdrivers::COpenNI2Generic: added mutexes for safer
multi-threading operation.
    - mrpt::hwdrivers::CHokuyoURG: Added a new parameter to skip scans.
Driver clean up to be safer and perform less memory allocs.
  - \ref mrpt_maps_grp
    - COccupancyGridMap2D: New LIDAR insertion parameters:
maxFreenessUpdateCertainty, maxFreenessInvalidRanges.
  - \ref mrpt_reactivenav_grp
    - CAbstractPTGBasedReactive: Added new score `holo_stage_eval`.
  - BUG FIXES:
    - circular_buffer: exception made state preserving

<hr>
<a name="1.5.5">
<h2>Version 1.5.5: (Under development) </h2></a>
- <b>Detailed list of changes:</b>
  - \ref mrpt_nav_grp
    - mrpt::nav::CHolonomicFullEval now uses an internal sin/cos LUT cache
for improved performance.
  - \ref mrpt_hwdrivers_grp
    - A new class for SICK TIM561(TIM55x/TIM56x) lidar:
      - A new source file named CSICKTim561Eth_2050101.cpp, which supports
SICK TIM series lidar including Tim55x, Tim56x
      - mrpt::hwdrivers::CSICKTim561Eth
    - A new test sample for SICK TIM561(TIM55x/TIM56x) lidar:
      - sample/SICK_tim561eth_test/test.cpp
  - BUG FIXES:
    - Fix likelihood computation in mrpt::maps::CReflectivityGridMap2D
(which led to crash)
    - Fixed regression in particle resampling affecting RBPF-SLAM methods.
Introduced in Dec. 2016 with [this
commit](https://github.com/MRPT/mrpt/commit/691973813bdc53d3faa7088b092eb041aa80d0ce).

<hr>
<a name="1.5.4">
<h2>Version 1.5.4: Released 31/OCT/2017 </h2></a>
- <b>Detailed list of changes:</b>
  - \ref mrpt_base_grp
    - Fix potential uninitialized value in
CRobot2DPoseEstimator::getLatestRobotPose()
    - MRPT_getCompilationDate() returns time as well
  - \ref mrpt_gui_grp
    - mrpt::gui::mrptEventMouseMove:  Added new mrpt::gui windows event
type.
  - Build system:
    - Fix MRPTConfig.cmake for system octomap libraries.
    - Fix package-contains-vcs-control-file (.gitingore) Lintian error.
    - Fix compiling without liboctomap-dev in Ubuntu PPA.
  - BUG FIXES:
    - Fix waypoint reactive navigator edge case in which "end event" won't
be issued.
    - Fix waypoint reactive navigator error while doing final aligning
(missing and dupplicated nav-end events).
    - Fix aborting reading from LMS111 scanner on first error.
    - Fix waypoint reactive navigator edge case in which "end event" won't
be issued.
    - Fix corrupted pointers in CNetworkOfPoses after copy or move
operations.
    - Fix invalid TP-targets generated during reactive navigation.
    - Fix memory leak in reactivenav engine.
    - Fix potential out-of-range access in
CObservation3DRangeScan::convertTo2DScan()

<hr>
<a name="1.5.3">
<h2>Version 1.5.3: Released 13/AUG/2017  </h2></a>
- <b>Detailed list of changes:</b>
  - CMake >=3.1 is now required for use of ExternalProjects.
  - Scripts `packaging/prepare_{debian,release}.sh` have been refactored and
simplified.
  - Removed embedded source code versions of Eigen, assimp and octomap.
Downloaded and built as ExternalProjects if not present in the system.
  - Releases will be signed with PGP from now on and posted as binary
attachments to GitHub releases.

<hr>
<a name="1.5.2">
<h2>Version 1.5.2: Released 6/AUG/2017 </h2></a>
- <b>Detailed list of changes:</b>
  - Changes in libraries:
    - \ref mrpt_base_grp
      - Added methods:
        - mrpt::synch::CCriticalSection::try_enter()
        - mrpt::synch::CCriticalSectionRecursive::try_enter()
    - \ref mrpt_nav_grp
      - mrpt::nav::CAbstractNavigator: callbacks in
mrpt::nav::CRobot2NavInterface are now invoked *after* `navigationStep()` to
avoid problems if user code invokes the navigator API to change its state.
      - Added methods to load/save mrpt::nav::TWaypointSequence to
configuration files.
    - \ref mrpt_slam_grp
      - rbpf-slam: Add support for simplemap continuation.
  - BUG FIXES:
    - Fix reactive navigator inconsistent state if navigation API is called
from within rnav callbacks.
    - Fix incorrect evaluation of "ASSERT" formulas in
mrpt::nav::CMultiObjectiveMotionOptimizerBase

<hr>
<a name="1.5.1">
<h2>Version 1.5.1: Released 21/JUN/2017  </h2></a>
- <b>Detailed list of changes:</b>
  - Changes in libraries:
    - \ref mrpt_nav_grp
      - fix const-correctness:
[commit](https://github.com/MRPT/mrpt/commit/7e79003d2adeb7b170fa04e0bc34d42707e07306)
      - More flexible callback behavior:
[commit](https://github.com/MRPT/mrpt/commit/5b054336a1ac75f6e4f8741e5049971917a2980a)


<hr>
<a name="1.5.0">
<h2>Version 1.5.0: Released 10-JUN-2018</h2></a>
  - Changes in apps:
    - New app
[PTG-configurator](http://www.mrpt.org/list-of-mrpt-apps/application-ptg-configurator/)
    -
[ReactiveNavigationDemo](http://www.mrpt.org/list-of-mrpt-apps/application-reactivenavigationdemo/)
has been totally rebuilt as a 3D visualizer capable of testing different
navigation algorithms and robot kinematics.
    - [RawLogViewer](http://www.mrpt.org/list-of-mrpt-apps/rawlogviewer/):
      - Now displays a textual and graphical representation of all
observation timestamps, useful to quickly detect sensor "shortages" or temporary
failures.
      - New menu operation: "Edit" -> "Rename selected observation"
      - mrpt::obs::CObservation3DRangeScan pointclouds are now shown in
local coordinates wrt to the vehicle/robot, not to the sensor.
    -
[rawlog-edit](http://www.mrpt.org/list-of-mrpt-apps/application-rawlog-edit/):
New flag: `--txt-externals`
  - Changes in libraries:
    - \ref mrpt_base_grp
      - New API to interface ZeroMQ: \ref noncstream_serialization_zmq
      - Deprecated function (since 1.3.0) deleted:
mrpt::system::registerFatalExceptionHandlers()
      - New method mrpt::poses::CPosePDFParticles::resetAroundSetOfPoses()
      - Class mrpt::utils::CRobotSimulator renamed ==>
mrpt::kinematics::CVehicleSimul_DiffDriven
      - New twist (linear + angular velocity state) classes:
mrpt::math::TTwist2D, mrpt::math::TTwist3D
      - New template method: mrpt::utils::CStream::ReadAsAndCastTo
      - Added missing method mrpt::poses::CPose2D::inverseComposePoint()
for consistency with CPose3D
      - New class std::recursive_mutex
      - New class mrpt::system::COutputLogger replaces the classes
mrpt::utils::CDebugOutputCapable (deprecated) and mrpt::utils::CLog (removed).
      - New macros for much more versatily logging:
        - MRPT_LOG_DEBUG(), MRPT_LOG_INFO(), MRPT_LOG_WARN(),
MRPT_LOG_ERROR()
        - MRPT_LOG_DEBUG_STREAM, MRPT_LOG_INFO_STREAM,
MRPT_LOG_WARN_STREAM, MRPT_LOG_ERROR_STREAM
      - New functions for polynomial roots: see \ref polynomial_roots
      - New functions for signal filtering: see \ref filtering_grp
      - New functions for Fresnel integrals: see \fresnel_integrals_grp
      - New classes mrpt::math::CAtan2LookUpTable,
mrpt::math::CAtan2LookUpTableMultiRes
      - [API change] The following functions are no longer static methods:
(since their classes are now derived from the state-aware
mrpt::system::COutputLogger)
        - mrpt::math::RANSAC_Template::execute()
        - mrpt::math::CLevenbergMarquardtTempl::execute()
      - Deleted methods in Eigen-extensions: leftDivideSquare(),
rightDivideSquare()
      - Removed support for **named** semaphores in
mrpt::synch::CSemaphore
      - new method mrpt::system::CTimeLogger::getLastTime()
      - Removed mrpt::utils::CStartUpClassesRegister, replaced by the new
macro MRPT_INITIALIZER()
      - New class mrpt::utils::CRateTimer
      - mrpt::poses::CRobot2DPoseEstimator now uses a more generic
odometry-based velocity model (vx,vy,omega).
      - New template mrpt::utils::ts_hash_map<> for thread-safe,
std::map-like containers based on hash functions.
      - Included exprtk header-only library to runtime compile &
evaluation of mathematical expressions, under `<mrpt/3rdparty/exprtk.hpp>`
      - New smart pointer templates: `mrpt::utils::copy_ptr<>`,
`mrpt::utils::poly_ptr<>`.
      - New colormap: mrpt::utils::hot2rgb()
      - New function mrpt::system::find_mrpt_shared_dir()
      - New class mrpt::containers::CDynamicGrid3D<>
      - New function mrpt::comms::net::http_request()
      - New function mrpt::system::now_double()
      - New function mrpt::rtti::getAllRegisteredClassesChildrenOf()
      - Safer CClassRegistry: detect and warn on attempts to duplicated
class registration.
      - New class mrpt::expr::CRuntimeCompiledExpression
      - mrpt::config::CConfigFile and mrpt::config::CConfigFileMemory now
can parse config files with end-of-line backslash to split long strings into
several lines.
      - New class mrpt::poses::FrameTransformer
      - mrpt::poses classes now have all their constructors from
mrpt::math types marked as explicit, to avoid potential ambiguities and
unnoticed conversions.
      - [Sophus](https://github.com/strasdat/Sophus/) is now used
internally for some Lie Algebra methods, and also exposed to the user as
`#include <mrpt/3rdparty/sophus/so3.hpp>`, etc. as part of mrpt-base
    - \ref mrpt_bayes_grp
      - [API change] `verbose` is no longer a field of
mrpt::bayes::CParticleFilter::TParticleFilterOptions. Use the
setVerbosityLevel() method of the CParticleFilter class itself.
      - [API change] mrpt::bayes::CProbabilityParticle (which affects all
PF-based classes in MRPT) has been greatly simplified via usage of the new
mrpt::utils::copy_ptr<> pointee-copy-semantics smart pointer.
    - \ref mrpt_graphs_grp
      - New class mrpt::graphs::ScalarFactorGraph, a simple but extensible
linear GMRF solver. Refactored from mrpt::maps::CGasConcentrationGridMap2D, etc.
    - \ref mrpt_gui_grp
      - mrpt::gui::CWxGLCanvasBase is now derived from
mrpt::opengl::CTextMessageCapable so they can draw text labels
      - New class mrpt::gui::CDisplayWindow3DLocker for exception-safe 3D
scene lock in 3D windows.
    - \ref mrpt_hwdrivers_grp
      - Using rplidar newest SDK 1.5.6 instead of 1.4.3, which support
rplidar A1 and rplidar A2
      - mrpt::hwdrivers::CNTRIPEmitter can now also dump raw NTRIP data to
a file
    - \ref mrpt_kinematics_grp
      - New classes for 2D robot simulation:
        - mrpt::kinematics::CVehicleSimul_DiffDriven
        - mrpt::kinematics::CVehicleSimul_Holo
      - New classes for 2D robot kinematic motion commands. See children
of mrpt::kinematics::CVehicleVelCmd
    - \ref mrpt_maps_grp
      - mrpt::maps::COccupancyGridMap2D::loadFromBitmapFile() correct
description of `yCentralPixel` parameter.
      - mrpt::maps::CPointsMap `liblas` import/export methods are now in a
separate header. See \ref mrpt_maps_liblas_grp and \ref dep-liblas
      - New class mrpt::maps::CRandomFieldGridMap3D
      - New class mrpt::maps::CPointCloudFilterByDistance
    - \ref mrpt_obs_grp
      - [ABI change] mrpt::obs::CObservation2DRangeScan
        - range scan vectors are now protected for safety.
        - New getter/setter methods.
        - backwards-compatible proxies added for read-only from range
scan members.
      - [ABI change] mrpt::obs::CObservation3DRangeScan:
        - Now uses more SSE2 optimized code
        - Depth filters are now available for
mrpt::obs::CObservation3DRangeScan::unprojectInto() and
mrpt::obs::CObservation3DRangeScan::convertTo2DScan()
        - New switch
mrpt::obs::CObservation3DRangeScan::EXTERNALS_AS_TEXT for runtime selection of
externals format.
      - mrpt::obs::CObservation2DRangeScan now has an optional field for
intensity.
      - mrpt::obs::CRawLog can now holds objects of arbitrary type, not
only actions/observations. This may be useful for richer logs aimed at
debugging.
      - mrpt::obs::CObservationVelodyneScan::generatePointCloud() can now
generate the microseconds-precise timestamp for each individual point (new param
`generatePerPointTimestamp`).
    - \ref mrpt_opengl_grp
      - [ABI change] mrpt::opengl::CAxis now has many new options exposed
to configure its look.
      - mrpt::opengl::CSetOfLines can now optionally show vertices as
dots.
      - lib3DS is no longer shipped as an embedded version. A system
library in Linux is required to use mrpt::opengl::C3DSScene. Use
mrpt::opengl::CAssimpModel as a more powerful alternative.
    - \ref mrpt_slam_grp
      - [API change] mrpt::slam::CMetricMapBuilder::TOptions does not have
a `verbose` field anymore. It's supersedded now by the verbosity level of the
CMetricMapBuilder class itself.
      - [API change] getCurrentMetricMapEstimation() renamed
mrpt::slam::CMultiMetricMapPDF::getAveragedMetricMapEstimation() to avoid
confusions.
    - \ref mrpt_hwdrivers_grp
      - mrpt::hwdrivers::CGenericSensor: external image format is now
`png` by default instead of `jpg` to avoid losses.
      - [ABI change] mrpt::hwdrivers::COpenNI2Generic:
        - refactored to expose more methods and allow changing
parameters via its constructor.
        - Now supports reading from an IR, RGB and Depth channels
independenty.
      -  mrpt::hwdrivers::CHokuyoURG now can optionally return intensity
values.
      - Deleted old, unused classes:
        - mrpt::hwdrivers::CBoardIR
        - mrpt::hwdrivers::CBoardDLMS
        - mrpt::hwdrivers::CPtuHokuyo
      - mrpt::hwdrivers::CHokuyoURG no longer as a "verbose" field. It's
superseded now by the COutputLogger interface.
      - mrpt::hwdrivers::CActivMediaRobotBase and the embedded ARIA
library have been removed. Nowadays, one can access to ARIA robots via ROS
packages more easily than via MRPT.
    - \ref mrpt_maps_grp
      - mrpt::maps::CMultiMetricMapPDF added method
CMultiMetricMapPDF::prediction_and_update_pfAuxiliaryPFStandard().
    - \ref mrpt_nav_grp
      - New mrpt::nav::CWaypointsNavigator interface for waypoint
list-based navigation.
      - [ABI & API change] PTG classes refactored (see new virtual base
class mrpt::nav::CParameterizedTrajectoryGenerator and its derived classes):
        - Old classes `CPTG%d` have been renamed to describe each path
type. Old PTGs #6 and #7 have been removed for lack of practical use.
        - New separate classes for PTGs based on numerically-integrated
paths and on closed-form formulations.
        - Old deprecated method of PTGs `lambdaFunction()` removed.
        - Parameters are no longer passed via a
mrpt::system::TParameters class, but via a mrpt::config::CConfigFileBase which
makes parameter passing to PTGs much more maintainable and consistent.
        - PTGs now have a score_priority field to manually set hints
about preferences for path planning.
        - PTGs are now mrpt::config::CLoadableOptions classes
      - New classes:
        - mrpt::nav::CMultiObjectiveMotionOptimizerBase
    - \ref mrpt_graphslam_grp
      - Extend mrpt-graphslam lib to execute simulated/real-time
graphSLAM. mrpt-graphslam supports 2D/3D execution of graphSLAM, utilizing
        LaserScans, odometry information.
      - Develop application `graphslam-engine` that executes graphSLAM via
        the mrpt-graphslam lib
      - mrpt::grpahslam::CGraphSlamEngine as the generic object that
         manages graphSLAM, Node/Edge registration decider
         classes under the mrpt::graphslam::deciders namesapce, optimizer
         wrapper classes under mrpt::graphslam::optimizers
  - Changes in build system:
    - [Windows only] `DLL`s/`LIB`s now have the signature
`lib-${name}${2-digits-version}${compiler-name}_{x32|x64}.{dll/lib}`, allowing
several MRPT versions to coexist in the system PATH.
    - [Visual Studio only] There are no longer `pragma comment(lib...)` in
any MRPT header, so it is the user responsibility to correctly tell user
projects to link against MRPT libraries. Normally, this is done with the
standard command `TARGET_LINK_LIBRARIES(MYTARGET ${MRPT_LIBS})`.
    - Debian package: depends on libopenni-dev
    - Optional dependency `liblas`: minimum required version is now 1.6.0
(Ubuntu Trusty or above).
    - Update of embedded copy of nanoflann to version 1.2.0.
    - New script for automated dumping stack traces on unit tests failures
(`tests/run_all_tests_gdb.sh`)
    - Fix build against wxWidgets 3.1.*
    - Embedded version of gtest upgraded to 1.8.0
  - BUG FIXES:
    - Fix inconsistent state after calling
mrpt::obs::CObservation3DRangeScan::swap()
    - Fix SEGFAULT in mrpt::obs::CObservation3DRangeScan if trying to build
a pointcloud in an external container (mrpt::opengl, mrpt::maps)
    - Fix mrpt::hwdrivers::CHokuyoURG can return invalid ray returns as
valid ranges.
    - Fix PTG look-up-tables will always fail to load from cache files and
will re-generate (Closes [GitHub #243](https://github.com/MRPT/mrpt/issues/243))
    - Fix mrpt::maps::COccupancyGridMap2D::simulateScanRay() fails to mark
out-of-range ranges as "invalid".
    - Fix mrpt::io::CMemoryStream::Clear() after assigning read-only
memory blocks.
    - Fix point into polygon checking not working for concave polygons. Now,
mrpt::math::TPolygon2D::contains() uses the winding number test which works for
any geometry.
    - Fix inconsistent internal state after externalizing
mrpt::obs::CObservation3DRangeScan
    - Fix a long outstanding bug regarding losing of keystroke events in
CDisplayWindow3D windows (Closes #13 again)
    - Fix wrong units for negative numbers in mrpt::system::unitsFormat()
    - Fix potential thread-unsafe conditions while inserting a
mrpt::obs::CObservation2DRangeScan into a pointmap with SSE2 optimizations
enabled.
    - CStream: Fix memory leak if an exception (e.g. EOF) is found during
object deserialization.
    - Fix a bug in the `onlyUniqueRobust` option for point cloud matching
(affecting CICP, etc.). Thanks [Shuo](https://github.com/ygzhangsoya)!

<hr>
<a name="1.4.0">
  <h2>Version 1.4.0: Released 22-APR-2016  </h2></a>
  - <b>Most important changes:</b>
    - Support for Velodyne LIDAR sensors.
    - New minor version number due to changes in the API of these classes
(read details below): mrpt::obs::CObservationGPS, mrpt::hwdrivers::CGPSInterface
    - [Python bindings](https://github.com/MRPT/mrpt/wiki/PythonBindings)
added for a subset of MRPT functionality (Thanks Peter Rudolph and Nikolaus
Demmel!)
  - <b>Detailed list of changes:</b>
    - New apps:
      -
[gps2rawlog](http://www.mrpt.org/list-of-mrpt-apps/application-gps2rawlog/):
Application to parse raw dumps of a GPS (GNSS) receiver output.
      -
[image2gridmap](http://www.mrpt.org/list-of-mrpt-apps/application-image2gridmap/):
Small tool to import any image as an MRPT gridmap object file (`*.gridmap`).
      -
[velodyne-view](http://www.mrpt.org/list-of-mrpt-apps/application-velodyne-view/):
Application to test, visualize and grab data from a live Velodyne sensor or from
a PCAP record.
    - Changes in apps:
      -
[rawlog-grabber](http://www.mrpt.org/list-of-mrpt-apps/application-rawlog-grabber/):
Now does not show GPS and IMU debug data in console, unless
`MRPT_HWDRIVERS_VERBOSE` environment variable is set.
      -
[rawlog-edit](http://www.mrpt.org/list-of-mrpt-apps/application-rawlog-edit/):
New operation: `--export-gps-all`
    - Changes in libraries:
      - \ref mrpt_base_grp
        - [ABI change] mrpt::system::tokenize() new parameter
`skipBlankTokens`
        - mrpt::utils::circular_buffer now has peek() methods
        - Eigen::MatrixBase<Derived>::loadFromTextFile() now also
accepts `,` as column separator.
        - New functions:
          - mrpt::system::timestampAdd()
          - mrpt::utils::compute_CRC32()
          - mrpt::utils::saturate<>()
        - mrpt::containers::CDynamicGrid<> now uses `double` instead of
`float` for all dimensions and coordinate computations.
        - Priority with these functions now work properly in GNU/Linux;
though, see the notes in their documentation for required permissions:
          - mrpt::system::changeCurrentProcessPriority()
          - mrpt::system::changeThreadPriority()
        - New classes/structures:
          - mrpt::math::TPointXYZIu8, mrpt::math::TPointXYZRGBu8,
mrpt::math::TPointXYZfIu8, mrpt::math::TPointXYZfRGBu8
      - \ref mrpt_hwdrivers_grp
        - New class mrpt::hwdrivers::CVelodyneScanner
        - mrpt::hwdrivers::CNTRIPEmitter now has a parameter to
enable/disable sending back the data from the serial port to the NTRIP caster.
        - <b>[API changed]</b> mrpt::hwdrivers::CGPSInterface API
clean-up and made more generic so any stream can be used to parse GNSS messages,
not only serial ports.
        - New class mrpt::hwdrivers::CStereoGrabber_Bumblebee_libdc1394
for capturing without PGR Flycapture but directly through libdc1394.
        - Removed class mrpt::hwdrivers::CStereoGrabber_Bumblebee ,
superseded by mrpt::hwdrivers::CImageGrabber_FlyCapture2 which is capable of
both monocular and stereo grabbing.
      - \ref mrpt_maps_grp
        - New class mrpt::maps::CHeightGridMap2D_MRF
        - New base class mrpt::maps::CHeightGridMap2D_Base
        - mrpt::maps::COccupancyGridMap2D:
          - New method
mrpt::maps::COccupancyGridMap2D::copyMapContentFrom()
          - New likelihood parameter `LF_useSquareDist`
          - New parameter
mrpt::maps::COccupancyGridMap2D::RAYTRACE_STEP_SIZE_IN_CELL_UNITS
          - mrpt::maps::COccupancyGridMap2D::simulateScanRay() is now
~40% (GCC) to ~250% (MSVC) faster by default.
          - New method
mrpt::maps::COccupancyGridMap2D::laserScanSimulatorWithUncertainty()
        - New method
mrpt::maps::CHeightGridMap2D::insertIndividualPoint()
        - mrpt::maps::CMetricMap::compute3DMatchingRatio() has a
simplified API now
      - \ref mrpt_obs_grp
        - New class mrpt::obs::CObservationVelodyneScan
        - mrpt::obs::CSinCosLookUpTableFor2DScans now can build a table
from a mrpt::obs::T2DScanProperties structure, which now also has its separate
header file for better modularity.
        - <b>[API changed]</b> mrpt::obs::CObservationGPS now stores
only one message per objects. API clean-up and extended so the number of GNSS
message types is larger and more scalable.
        - mrpt::obs::gnss: A new namespace with many new data structures
for GPS-related messages
        - mrpt::obs::CObservation3DRangeScan: projection of RGBD images
to 3D points now correctly filters out invalid points, which were in previous
versions mapped as (0,0,0) points (relative to the sensor). In turn, this leads
to point clouds of a dynamic number of points. In case of needing the (u,v)
pixel coordinates of projected points, checkout the new fields `points3D_idxs_x`
& `points3D_idxs_y`.
        - New class mrpt::obs::CObservation2DRangeScanWithUncertainty
      - \ref mrpt_opengl_grp
        - New class mrpt::opengl::CMesh3D to render 3D models/meshes
        - New method
mrpt::opengl::CPointCloudColoured::recolorizeByCoordinate()
      - \ref mrpt_slam_grp
        - Small clean up of mrpt::slam::CICP API, add separate variable
to select covariance estimation method.
      - \ref mrpt_topography_grp
        - New function mrpt::topography::geocentricToENU_WGS84()
      - \ref mrpt_vision_grp
        - Removed the old GPL-licensed Hess SIFT implementation.
        - mrpt::vision::CDifOdo has been refactored and now does faster
image pyramid computation (By Mariano Jaimez)
        - mrpt::maps::CLandmarksMap changes:
          - `beaconMaxRange` & `alphaRatio` parameters have been
removed since they were not used.
          - New likelihood parameter `beaconRangesUseObservationStd`
to allow using different uncertainty values with each observation.
    - Changes in build system:
      - [Python
bindings](https://github.com/MRPT/mrpt/wiki/PythonBindings) added for a subset
of MRPT functionality (Thanks Peter Rudolph!)
      - Code ported to support the new libftdi1-dev (Fixes Debian bug
#810368, GitHub issue #176)
      - Fix building with gcc 6.0 (Closes Debian bug #811812)
      - CMake new option: `DISABLE_MRPT_AUTO_CLASS_REGISTRATION` to reduce
the footprint of MRPT statically-linked programs.
      - Fix building against wxWidgets 3.1
    - BUG FIXES:
      - mrpt::math::CQuaternion<> did not check for unit norm in Release
builds.
      - Fix build errors against OpenCV 3.0.0+ without opencv_contrib
modules.
      - mrpt::hwdrivers::CHokuyoURG now correctly handles opening both USB
and Ethernet Hokuyo devices (Closes Github issue #180)
      - Fixed mrpt::comms::net::DNS_resolve_async() may SIGSEGV in slow
networks.
      - mrpt::opengl::CMesh::updateColorsMatrix() did not ignore cells
masked out.
      - Wrong weights used in mrpt::poses::CPosePDFSOG::getMean()
      - Removed ad-hoc bias addition in range-only predictions in
landmarks maps.
      - Error loading height map count in
mrpt::maps::TSetOfMetricMapInitializers (Closes GitHub issue <a
href="https://github.com/MRPT/mrpt/issues/205" >#205</a>.
      - Fix "gray images" grabbed in Windows when capturing the render
output of 3D windows (Thanks Mariano J.T. & Christian Kerl from TUM!)
      - Fix typos and wxWidgets align errors in RawLogViewer GUI (Closes
#219)
      - mrpt::nav::CHolonomicND & mrpt::nav::CHolonomicVFF didn't use the
full range of output velocities.
      - mrpt::img::CImage::loadFromFile() now does not leave the image in
undefined state if the load operation fails.
      - mrpt::hwdrivers::CLMS100Eth failed to load "pose_yaw" parameter
from config file.
      -
mrpt::obs::CObservation3DRangeScan::doDepthAndIntensityCamerasCoincide() did not
correctly return `false` for negative offsets between the camera poses.

<hr>
<a name="1.3.2">
  <h2>Version 1.3.2: Released 3-NOV-2015 </h2></a>
  - Changes in Apps:
    -
[rawlog-edit](http://www.mrpt.org/list-of-mrpt-apps/application-rawlog-edit/):
      - New operation: `--list-poses`
      - `--list-images` now also works with 3D range scans
  - Changes in libraries:
    - The library mrpt-srba has been moved out of MRPT and now is an
independent project: https://github.com/MRPT/srba
    - \ref mrpt_base_grp
      - mrpt::math::KDTreeCapable::TKDTreeSearchParams: Removed parameter
nChecks, which was ignored by nanoflann anyway.
    - \ref mrpt_hwdrivers_grp
      - mrpt::hwdrivers::CCameraSensor: Implemented OpenNI2 support for
CCameraSensor
    - \ref mrpt_nav_grp
      - mrpt::nav::CAbstractPTGBasedReactive: Maximum acceleration filter
(SPEEDFILTER_TAU) now follows paths better (Thanks to Steven Butner, UCSB/ECE)
  - Changes in build system:
    - `FIND_PACKAGE(MRPT)` will return libraries in the var
`MRPT_LIBRARIES`, following the CMake convention. The old variable name
`MRPT_LIBS` will be also returned for backward compatibility.
  - BUG FIXES:
    - Fix excessive width of paths drawn by
CMetricMapBuilderRBPF::drawCurrentEstimationToImage()
    - Fix image distortion: k3 may be ignored. (Thanks to CBaiz)
    - Fix Debian bugs.

<hr>
<a name="1.3.1">
  <h2>Version 1.3.1: Released 18-JUL-2015 </h2></a>
  - Changes in apps:
    -
[navlog-viewer](http://www.mrpt.org/list-of-mrpt-apps/application-navlog-viewer/):
Now shows more information on navigation logs.
    - New app
[icp-slam-live](http://www.mrpt.org/list-of-mrpt-apps/application-icp-slam-live/):
Real-time ICP-SLAM with a LIDAR sensor.
  - Changes in libraries:
    - \ref mrpt_base_grp
      - New helper templates: mrpt::utils::int_select_by_bytecount<>,
mrpt::uint_select_by_bytecount<>
      - New methods to evaluate SO(2), SO(3), SE(2) and SE(3) averages and
weighted averages. See:
        - Header <mrpt/poses/SO_SE_average.h>
        - mrpt::poses::SO_average<2>, mrpt::poses::SO_average<3>
        - mrpt::poses::SE_average<2>, mrpt::poses::SE_average<3>
    - \ref mrpt_hwdrivers_grp
      - New sensors supported:
        - mrpt::hwdrivers::CIMUIntersense
        - mrpt::hwdrivers::CSkeletonTracker
      - New parameter
mrpt::hwdrivers::CHokuyoURG::m_disable_firmware_timestamp to override faulty
Hokuyo timestamps with PC time.
      - mrpt::hwdrivers::CRoboPeakLidar::turnOn() and turnOff() now really
implement turning on/off the RPLidar motor.
    - \ref mrpt_maps_grp
      - New method mrpt::maps::COccupancyGridMap2D::getAsPointCloud()
    - \ref mrpt_nav_grp
      - Removed old base class CPathPlanningMethod
      - CPathPlanningCircularRobot => mrpt::nav::PlannerSimple2D: Class
renamed (and better described) for consistency with other planners
      - mrpt::nav::CReactiveNavigationSystem:
        - Documentation has been added about all existing parameters,
and template config files provided as starting points.
        - The loadConfigFile() method with 2 config files has been
deprecated favoring the newer, simpler single config file.
        - The "ROBOT_NAME" parameter is no longer employed. A minor side
effect (probably affecting no one) is that PTG cache files are no longer named
differently for different robots.
      - mrpt::nav::CParameterizedTrajectoryGenerator: New methods to save
and load trajectories to binary streams. Used to debug in navlog-viewer.
    - \ref mrpt_obs_grp
      - mrpt::obs::CObservation3DRangeScan now supports pixel labels
(semantic mapping, etc.)
      - New class mrpt::obs::CObservationSkeleton to hold body tracking
information (by Francisco Angel Moreno)
      - mrpt::obs::CObservationIMU has new data fields and fields are
better documented to reflect whether they refer to local/global coordinate
frames
    - \ref mrpt_vision_grp
      - mrpt::vision::CImageGrabber_dc1394: Changed default Bayer filter
from NEAREST to HQLINEAR
  - BUG FIXES:
      - Fix ocasional (false) failure of RANSAC unit tests due to their
non-deterministic nature.
      - Fix build error with MSVC 2010 in mrpt-hmtslam (Closes #127).
      - Fixed potential wrong bounding box results in
mrpt::maps::CPointsMap::boundingBox() when SSE2 optimization is enabled.
      - mrpt::obs::CObservation6DFeatures: Fixed random crashes related to
non-aligned memory in 32bit builds (Fixes #141)
      - Fix Debian bug
[#786349](https://bugs.debian.org/cgi-bin/bugreport.cgi?bug=786349) on Eigen2
support.
      - mrpt::hwdrivers::CIMUXSens_MT4: Fix crash in destructor of objects
not attached to a physical device.
      - Fix wrong quaternion cross product when target variable is one of
the operands. Also affected the += operator of mrpt::poses::CPose3DQuat (Fixes
#148)
      - mrpt::hwdrivers::CKinect with libfreenect driver: Fix potential
memory corruption.
      - Fix a bug in mrpt::tfest::se3_l2_robust() that led to it returning
without trying to find a good consensus solution. It affected the demo app
kinect-3d-slam (Fixes #156)
      - Fix wrong feature points in
CFeatureExtraction::extractFeaturesKLT()  (Fixes #138)

<hr>
<a name="1.3.0">
  <h2>Version 1.3.0: Released 12-JAN-2015 </h2></a>
  - <b>Most important changes:</b>
    - Classes in libraries \ref mrpt_obs_grp and \ref mrpt_maps_grp now
belong to new namespaces (mrpt::obs, mrpt::maps) instead of the old mrpt::slam
    - No more `using namespace`s polute MRPT headers. <b>Errors in user
projects</b> missing `using namespace XXX` that might be formerly masked will
now reveal. <b>This is a good thing</b>, though admitedly annoying...
    - New library \ref mrpt_nav_grp, subsumming the old \ref
mrpt_reactivenav_grp.
    - New library \ref mrpt_tfest_grp, a refactor of the old \ref
mrpt_scanmatching_grp.
    - <b>Backwards compatible headers</b> have been provided to ease the
transition of user code for all those library changes. Warning messages will be
shown recommending deprecated replacements.
  - <b>Detailed list of changes:</b>
    - Lib changes:
      - Clean up of the bad practice of `using namespace` in public scopes
of headers. May lead to user code failing for missing `using namespace`s which
were previously masked.
      - Namespace "slam" deprecated in libraries mrpt-obs and mrpt-maps
(used for historical reasons):
        - New namespaces  \ref mrpt_obs_grp and \ref mrpt_maps_grp.
        - #include files moved from old paths <mrpt/slam/...> =>
<mrpt/{obs,maps}/...>
        - Backward compatible headers added in <mrpt/slam/...> until
mrpt 2.0.0
      - New library \ref mrpt_nav_grp, subsumming the old mrpt-reactivenav
(\ref mrpt_reactivenav_grp).
      - \ref mrpt_reactivenav_grp is now a meta-library, depending on \ref
mrpt_nav_grp.
      - \ref mrpt_tfest_grp : Old library mrpt-scanmatching (\ref
mrpt_scanmatching_grp) has been refactored, its API clean-up, and renamed \ref
mrpt_tfest_grp
      - \ref mrpt_scanmatching_grp is now a meta-library, depending on
\ref mrpt_tfest_grp.
      - These classes have been moved between libs for a more sensible
organization:
        - mrpt::slam::CDetectorDoorCrossing ==>
mrpt::detectors::CDetectorDoorCrossing
        - mrpt::slam::CPathPlanningMethod & CPathPlanningCircularRobot:
\ref mrpt_slam_grp ==> \ref mrpt_nav_grp
    - Build System / General changes:
      - Many optimizations in function arguments (value vs ref). Forces
ABI incompatibility with previous versions, hence the change to a new minor
version number.
      - Updated embedded version of Eigen to 3.2.3
      - Kinect: Dropped support for the CL NUI API, which seems
discontinued. Alternatives in use are libfreenect and OpenNI2.
      - libfreenect is now detected in the system and used instead of
compiling the embedded copy of it.
      - Embedded copy of libfreenect has been updated to (23/oct/2014). It
now supports "Kinect for Windows".
      - More selective linking of .so files to avoid useless dependencies
(Fixes #52).
      - (Windows only) MRPT can now be safely built with libusb support
(Freenect, Kinect,...) and it will run on systems without libusb installed, by
means of /DELAYLOAD linking flags.
      - More unit tests.
    - Changes in classes:
      - [mrpt-base]
        - New function mrpt::math::angDistance()
      - [mrpt-hwdrivers]
        - mrpt::hwdrivers::CIMUXSens_MT4: (by Joe Burmeister for Suave
Aerial Software)
          - Upgrade to latest XSens SDK 4.2.1. Requires libudev-dev in
Linux
          - Add GPS observations to CIMUXSens_MT4 for Xsens devices
like GTi-G-700 which have GPS
        - mrpt::hwdrivers::CImageGrabber_dc1394: Length of ring buffer
is now configurable via TCaptureOptions_dc1394::ring_buffer_size
      - [mrpt-maps]
        - Important refactor of internal code related to
mrpt::maps::CMultiMetricMap:
          - All maps (derived from mrpt::maps::CMetricMap) now have a
more uniform interface.
          - Each map now has a `MapDefinition` structure with all its
parameters. See docs for mrpt::maps::TMetricMapInitializer
          - Introduced mrpt::maps::TMapGenericParams to hold
parameters shared in all maps.
      - [mrpt-obs]
        - CObservation::getDescriptionAsText(): New virtual method to
obstain a textual description of observations. Refactoring of messy code
previously in the RawLogViewer app.
      - [mrpt-vision]
        - mrpt::vision::CFeatureExtraction: Removed (unused) optional
ROI parameter in detectors.
    - BUG FIXES:
      - mrpt::poses::CRobot2DPoseEstimator could estimate wrong angular
velocities for orientations near +-180deg.
      - mrpt::system::CDirectoryExplorer::sortByName() didn't sort in
descending order
      - Fixed crashes from MATLAB .mex files:
mrpt::system::registerFatalExceptionHandlers() has no longer effect, and will be
removed in future releases. (Thanks to Jesús Briales García for all the
testing!)
      - Fixed potential crash for Eigen unaligned memory access in 32bit
builds in mrpt::slam::CGridMapAligner and other places ([Closes
#94](https://github.com/MRPT/mrpt/issues/94))

<hr>
<a name="1.2.2">
  <h2>Version 1.2.2: Released 12-SEP-2014  </h2></a>
  - Changes in apps:
    - <a
href="http://www.mrpt.org/list-of-mrpt-apps/application-sceneviewer3d/"
>SceneViewer3D</a>:
      - New menu "File" -> "Import" -> "3D model" which supports many
standard formats (via mrpt::opengl::CAssimpModel)
  - New classes:
    - [mrpt-hwdrivers]
      - mrpt::hwdrivers::CRoboPeakLidar to interface Robo Peak LIDAR
scanners.
    - [mrpt-opengl]
      - mrpt::opengl::CAssimpModel for rendering complex 3D models (many
supported formats) in OpenGL scenes.
  - Changes in classes:
    - Consistency in all "laser scan" classes: angular increments between
rays are now FOV/(N-1) instead of FOV/N.
    - [mrpt-base]
      - New method mrpt::img::CImage::loadTGA()
      - *IMPORTANT*: Changed behavior of CSerializable/CObject macros (see
bugfix below), introducing the new macros DEFINE_SERIALIZABLE_POST_*. May
require changes in user code if serializable classes are defined:
        - Previous version:
          \code
            DEFINE_SERIALIZABLE_PRE_*(...)
            class XXX {
              DEFINE_SERIALIZABLE(XXX)
            };
          \endcode
        - Must be changed in this version to:
          \code
            DEFINE_SERIALIZABLE_PRE_*(...)
            class XXX {
              DEFINE_SERIALIZABLE(XXX)
            };
            DEFINE_SERIALIZABLE_POST_*(...)
          \endcode
    - [mrpt-hwdrivers]
      - Bumblebee2 Linux support in
mrpt::hwdrivers::CImageGrabber_FlyCapture2 via Triclops (by Jesus Briales)
    - [mrpt-maps]
      - New method mrpt::maps::COccupancyGridMap2D::getRawMap()
      - New method
mrpt::maps::CColouredPointsMap::getPCLPointCloudXYZRGB()
    - [mrpt-opengl]
      - mrpt::opengl::CWxGLCanvasBase (affects all 3D rendering classes):
better handling of internal timers for smoother updates while rendering in
multithreading apps.
    - [mrpt-srba]
      - New method to recover the global coordinates graph-slam problem
for a RBA map: mrpt::srba::RbaEngine::get_global_graphslam_problem() (see
example
[MRPT]\samples\srba-examples\srba-tutorials\tutorial-srba-how-to-recover-global-map.cpp)
  - BUG FIXES:
    - mrpt::img::CImage constructor from a matrix crashed.
    - Unit tests: Named semaphores are not tested anymore if it's detected
that the kernel version doesn't support them (Fix Debian 758725).
    - mrpt::synch::CSemaphore [Linux]: didn't call sem_unlink().
    - mrpt::gui::CDisplayWindow3D didn't implement get/set FOV.
    - Valgrind: Fixed potential unaligned memory access warning in point
clouds.
    - Fix build error with AppleClang 5.1 (Closes #71).
    - mrpt::utils::CClientTCPSocket: Use a connection success check that
works on all platforms
    - Important bug fixed regarding a missing dynamic_cast<> in smart
pointers casting. See above possible implications in user code. properly (Patch
by Joe Burmeister).

<hr>
<a name="1.2.1">
  <h2>Version 1.2.1: Released 10-JUL-2014 </h2></a>
  - Changes in classes:
    - [mrpt-base]
      - All points and poses now have a method setToNaN(), e.g.
mrpt::poses::CPose3D::setToNaN()
    - [mrpt-hwdrivers]
      - mrpt::hwdrivers::COpenNI2Sensor now has better support for opening
several RGBD cameras (by Kenzaburo Miyawaki & Eduardo Fernandez)
  - Build system:
    - Fix compilation of SRBA with DEBUG_GARBAGE_FILL_ALL_NUMS=1
    - Fix de-serialization error in mrpt::reactivenav::CLogFileRecord (and
new unit tests added to avoid regressions).
    - Several Debian bugs closed (see packaging/debian/changelog), including
build errors in uncommon platforms (MIPS, kFreeBSD, etc.)

<hr>
<a name="1.2.0">
  <h2>Version 1.2.0: Released 25-JUN-2014  </h2></a>
  - <b>Most important changes:</b>
    - Public header files (.h) have undergone a serious refactoring to
minimize unnecesary dependencies and reduce compile time and memory as much as
possible. As a side effect, user code might need to add new #include<> lines.
This change justifies the new minor version series 1.2.X.
    - MRPT now cleanly builds in clang and OSX.
    - Support for new camera drivers (OpenNI2, DUO3D).
    - Many bug fixes.
  - <b>Detailed list of changes:</b>
    - Changes in apps:
      - [rawlog-edit](http://www.mrpt.org/Application%3Arawlog-edit):
        - New operations: --export-odometry-txt, --recalc-odometry
        - New flag: --rectify-centers-coincide
    - New examples:
      - kitti_dataset2rawlog
    - New classes:
      - [mrpt-base]
        - mrpt::math::ContainerType<CONTAINER>::element_t to allow
handling either Eigen or STL containers seamlessly.
        - mrpt::config::CConfigFilePrefixer
      - [mrpt-hwdrivers]
        - mrpt::hwdrivers::COpenNI2Sensor: Interface to OpenNI2 cameras,
capable of reading from an array of OpenNI2 RGBD cameras (By Eduardo Fernandez)
        - mrpt::hwdrivers::CDUO3DCamera: Interface to DUO3D cameras (By
Francisco Angel Moreno)
        - mrpt::hwdrivers::CGPS_NTRIP: A combination of GPS receiver +
NTRIP receiver capable of submitting GGA frames to enable RTCM 3.0
      - [mrpt-obs]
        - mrpt::obs::CObservation6DFeatures
    - Changes in classes:
      - [mrpt-base]
        - Robust kernel templates moved from mrpt::vision to mrpt::math.
See mrpt::math::RobustKernel<>. Added unit tests for robust kernels.
        - mrpt::poses::CPose3D has new SE(3) methods:
mrpt::poses::CPose3D::jacob_dexpeD_de(),
mrpt::poses::CPose3D::jacob_dAexpeD_de()
        - More efficient mrpt::utils::OctetVectorToObject() (avoid
memory copy).
        - Fixed const-correctness of mrpt::img::CImage::forceLoad() and
mrpt::img::CImage::unload()
      - [mrpt-hwdrivers]
        - mrpt::hwdrivers::CCameraSensor: Added a hook for user code to
run before saving external image files:
mrpt::hwdrivers::CCameraSensor::addPreSaveHook()
        - mrpt::hwdrivers::CNationalInstrumentsDAQ now supports analog
and digital outputs.
        - New method mrpt::hwdrivers::CNTRIPClient::sendBackToServer()
      - [mrpt-srba]
        - Now also implements SE(3) relative graph-slam.
      - [mrpt-vision]
        - mrpt::vision::checkerBoardStereoCalibration: More robust
handling of stereo calibration patterns. OpenCV sometimes detects corners in the
wrong order between (left/right) images, so we detect the situation and fix it.
        - mrpt::vision::findMultipleChessboardsCorners():
          - Now enforces a consistent counterclockwise XYZ coordinate
frame at each detected chessboard.
          - Much more robust in distingishing quads of different
sizes.
    - Build system / public API:
      - Fixes to build in OS X -
[Patch](https://gist.github.com/randvoorhies/9283072) by Randolph Voorhies.
      - Removed most "using namespace" from public headers, as good
practice.
      - Refactoring of MRPT headers.
        - <mrpt/utils/stl_extensions.h> has been split into:
          - <mrpt/serialization/stl_serialization.h>
          - <mrpt/containers/circular_buffer.h>
          - <mrpt/utils/list_searchable.h>
          - <mrpt/containers/bimap.h>
          - <mrpt/utils/map_as_vector.h>
          - <mrpt/containers/traits_map.h>
          - <mrpt/serialization/stl_serialization.h>
          - <mrpt/containers/printf_vector.h>
          - <mrpt/containers/stl_containers_utils.h>
          - <mrpt/utils/ci_less.h>
      - Deleted methods and functions:
        - mrpt::system::breakpoint()
        - mrpt::vector_float is now mrpt::math::CVectorFloat,
mrpt::vector_double is mrpt::math::CVectorDouble, for name consistency. Also,
using Eigen::VectorXf is preferred for new code.
        - mrpt::CImage::rectifyImage() with parameters as separate
vectors.
        - mrpt::maps::CPointsMap::getPoint() with mrpt::poses::CPoint3D
arguments.
        - mrpt::vision::correctDistortion() -> use CImage method instead
        - All previous deprecated functions.
      - Embedded Eigen updated to version 3.2.1
[(commit)](https://github.com/MRPT/mrpt/commit/47913da94a27e98a9115f85b2a530b6c14a10b8f)
[(commit)](https://github.com/MRPT/mrpt/commit/33258761d3b75bf133d38aecb257c64e4d76b21e)
    - BUG FIXES:
      - RawlogViewer app: Fixed abort while converting SF->obs.only
datasets when there is no odometry.
      - mrpt::obs::CSensoryFrame: The cached point map is now invalidated
with any change to the list of observations so it's rebuild upon next call.
      - New implementation of mrpt::synch::CSemaphore avoids crashes in OS
X - by Randolph Voorhies.
      - mrpt::opengl::CArrow was always drawn of normalized length.
      - FlyCapture2 monocular & stereo cameras could return an incorrect
timestamp (only in Linux?).
      - mrpt::system::createDirectory() returned false (error) when the
directory already existed.
      - mrpt::vision::CStereoRectifyMap::rectify() didn't update the left
& right camera poses inside mrpt::obs::CObservationStereoImages objects while
rectifying.
      - RawLogViewer: Operation "convert to SF format" didn't take into
account odometry observations.
      - Fix build errors with GCC 4.9
      - Fix crash of mrpt::hwdrivers::CIMUXSens_MT4's destructor when it
fails to scan and open a device.
      - Fix potential crash in
mrpt::slam::data_association_full_covariance with JCBB when no individually
compatible matching exists
[(commit)](https://github.com/MRPT/mrpt/commit/482472ebd80a3484dce63d294b1ac4e8f001e1eb)

<hr>
 <a name="1.1.0">
  <h2>Version 1.1.0: Released 22-FEB-2014  </h2></a>
  - New apps:
    -
[DifOdometry-Camera](http://www.mrpt.org/list-of-mrpt-apps/application-difodometry-camera).
(By Mariano Jaimez Tarifa)
    -
[DifOdometry-Datasets](http://www.mrpt.org/list-of-mrpt-apps/application-difodometry-datasets).
(By Mariano Jaimez Tarifa)
  - New classes:
    - [mrpt-base]
      - mrpt::synch::CPipe: OS-independent pipe support.
    - [mrpt-hwdrivers]
      - mrpt::hwdrivers::CIMUXSens_MT4 : Support for 4th generation xSens
MT IMU devices.
      - mrpt::hwdrivers::CNationalInstrumentsDAQ: Support for acquisition
boards compatible with National Instruments DAQmx Base -
[(commit)](https://github.com/MRPT/mrpt/commit/a82a7e37997cfb77e7ee9e903bdb2a55e3040b35).
      - mrpt::hwdrivers::CImageGrabber_FlyCapture2: Support for Point Grey
Research's cameras via the FlyCapture2 libray -
[(commits)](https://github.com/MRPT/mrpt/pull/5/commits).
    - [mrpt-maps]
      - There are now two versions of octomaps (by Mariano Jaimez
Tarifa/Jose Luis Blanco) -
[(commit)](http://code.google.com/p/mrpt/source/detail?r=3443)
        - mrpt::maps::COctoMap (only occupancy)
        - mrpt::maps::CColouredOctoMap (occupancy + RGB color)
    - [mrpt-obs]
      - mrpt::obs::CObservationRawDAQ, a placeholder for raw and generic
measurements from data acquisition devices. -
[(commit)](http://code.google.com/p/mrpt/source/detail?r=3459)
    - [mrpt-opengl]
      - mrpt::opengl::CMeshFast, an open gl object that draws a "mesh" as
a structured point cloud which is faster to render (by Mariano Jaimez Tarifa).
-[(commit)](https://github.com/MRPT/mrpt/commit/9306bb4a585387d4c85b3f6e41dd2cbe5a354e80)
      - mrpt::opengl::CVectorField2D, an opengl object that shows a 2D
Vector Field (by Mariano Jaimez Tarifa). -
[(commit)](http://code.google.com/p/mrpt/source/detail?r=3461)
    - [mrpt-reactivenav]
      - mrpt::reactivenav::CAbstractPTGBasedReactive, as part of a large
code refactoring of these classes:
[(commit)](https://github.com/MRPT/mrpt/pull/4)
        - mrpt::reactivenav::CReactiveNavigationSystem
        - mrpt::reactivenav::CReactiveNavigationSystem3D
    - [mrpt-vision]
      - mrpt::vision::CDifodo, a class which implements visual odometry
based on depth images and the "range flow constraint equation". (by Mariano
Jaimez Tarifa) -
[(commit)](https://github.com/MRPT/mrpt/commit/e6ab5595f70cb889d07658c0b540c27e495a1cfb)
  - Changes in classes:
    - Clean up and slight optimization of metric map matching API: -
[(commit)](http://code.google.com/p/mrpt/source/detail?r=3446)
      - <b>Methods marked as deprecated: </b>
        - mrpt::maps::CMetricMap::computeMatchingWith2D() -->
mrpt::maps::CMetricMap::determineMatching2D()
        - mrpt::maps::CMetricMap::computeMatchingWith3D() -->
mrpt::maps::CMetricMap::determineMatching3D()
      - New structures:
        - mrpt::slam::TMatchingParams
        - mrpt::slam::TMatchingExtraResults
    - mrpt::maps::CPointsMap::TInsertionOptions now have methods to
save/load from binary streams, making more maintainable the serialization of
point maps -
[(commit)](https://github.com/MRPT/mrpt/commit/544d439c3462228b07344142de68e5bc10c1a2e3)
    - New options in point maps:
mrpt::maps::CPointsMap::TInsertionOptions::insertInvalidPoints -
[(commit)](https://github.com/MRPT/mrpt/pull/8)
    - mrpt::obs::CObservationIMU now includes data fields for 3D
magnetometers and altimeters. -
[(commit)](http://code.google.com/p/mrpt/source/detail?r=3451)
    - Method renamed mrpt::utils::CEnhancedMetaFile::selectVectorTextFont()
to avoid shadowing mrpt::CCanvas::selectTextFont()
    - mrpt::reactivenav::CParameterizedTrajectoryGenerator: New methods:
      -
mrpt::reactivenav::CParameterizedTrajectoryGenerator::inverseMap_WS2TP() for
inverse look-up of WS to TP space -
[(commit)](https://github.com/MRPT/mrpt/commit/4d04ef50e3dea581bed6287d4ea6593034c47da3)
      -
mrpt::reactivenav::CParameterizedTrajectoryGenerator::renderPathAsSimpleLine() -
[(commit)](https://github.com/MRPT/mrpt/commit/a224fc2489ad00b3ab116c84e8d4a48532a005df)
    - Changed the signature of
mrpt::reactivenav::build_PTG_collision_grids() to become more generic for 2D
& 2.5D PTGs -
[(commit)](https://github.com/MRPT/mrpt/commit/7bd68e49a4ba3bf08f194678787816c65de1d685)
  - Deleted classes:
    - mrpt::utils::CEvent, which was actually unimplemented (!)
    - mrpt::hwdrivers::CInterfaceNI845x has been deleted. It didn't offer
features enough to justify a class.
  - New examples:
    - [MRPT]/samples/threadsPipe
    - [MRPT]/samples/NIDAQ_test
    - [MRPT]/openNI2_RGBD_demo (by Mariano Jaimez Tarifa)
    - [MRPT]/openNI2_proximity_demo (by Mariano Jaimez Tarifa)
  - Build system:
    - Fixed compilation with clang.
    - Fixed building against OpenCV 3.0.0 (GIT head)
    - Updated to the latest nanoflann 1.1.7.
    - Updated to Eigen 3.2.0 -
[(commit)](http://code.google.com/p/mrpt/source/detail?r=3455)
    - Binary packages for Windows now include .pdb files to help debugging
with Visual Studio.
  - BUG FIXES:
    - Fixed potential infinity loop in mrpt::math::make_vector<1,T>()
    - Fixed build error with GCC when experimental parallelization is
enabled. [(commit)](http://code.google.com/p/mrpt/source/detail?r=3441)
    - mrpt::reactivenav::CReactiveNavigationSystem complained about missing
config variables ROBOTMODEL_TAU & ROBOTMODEL_DELAY, which were removed in
MRPT 1.0.2 - [(commit)](http://code.google.com/p/mrpt/source/detail?r=3452)
    - Fixed potential mem alignment errors (Eigen's UnalignedArrayAssert) in
SRBA for 32bit builds.
[(commit)](http://code.google.com/p/mrpt/source/detail?r=3457)
    - mrpt::topography::geodeticToENU_WGS84() and related functions used a
local +Z axis aligned to the line towards the Earth center; now the Z axis
points normally to the ellipsoid surface. The difference with the previous
behavior is small but may be of a few millimeters for each meter from the
reference point. [(commit)](http://code.google.com/p/mrpt/source/detail?r=3473)
    - Potential crash when setting mpPolygon::setPoints() with empty vectors
- [(commit)](http://code.google.com/p/mrpt/source/detail?r=3478)
    - mrpt::reactivenav::CReactiveNavigationSystem and
mrpt::reactivenav::CReactiveNavigationSystem3D didn't obey the
"enableConsoleOutput" constructor flag -
[(commit)](https://github.com/MRPT/mrpt/commit/db7b0e76506af2c24f119a28443a1e8f1a217861)
    - mrpt::synch::CSemaphore::waitForSignal() : Fixed error when thread got
an external signal
[(commit)](https://github.com/MRPT/mrpt/commit/511e95f03480537ff18ad2cad178c504b1cfbb53)

 <hr>
 <a name="1.0.2">
  <h2>Version 1.0.2: Released 2-AUG-2013 (SVN 3435)  </h2></a>
  - New apps:
    -
[ReactiveNav3D-Demo](http://www.mrpt.org/Application%3AReactiveNav3D-Demo) (By
Mariano Jaimez Tarifa)
  - Changes in apps:
    - [rawlog-edit](http://www.mrpt.org/Application%3Arawlog-edit):
      - New operations: --list-timestamps, --remap-timestamps,
--export-2d-scans-txt, --export-imu-txt
  - New classes:
    - [mrpt-base]
      - mrpt::poses::CPose3DRotVec is now fully implemented (By Francisco
Angel Moreno).
    - [mrpt-opengl]
      - mrpt::opengl::CLight - OpenGL scenes now allow customization of
OpenGL lighting. See also new lighting methods in mrpt::opengl::COpenGLViewport
- <a href="http://code.google.com/p/mrpt/source/detail?r=3409" >r3409</a>
    - [mrpt-reactivenav]
      - mrpt::reactivenav::CReactiveNavigationSystem3D - By Mariano Jaimez
Tarifa - <a href="http://code.google.com/p/mrpt/source/detail?r=3389" >r3389</a>
  - New functions:
    - [mrpt-opengl]
      - mrpt::opengl::stock_objects::RobotRhodon()
  - Changes in classes:
    - [mrpt-base]
      - Generic particle filter classes now allow directly resampling to a
dynamic number of particles. Affected methods: - <a
href="http://code.google.com/p/mrpt/source/detail?r=3381" >r3381</a>
        - mrpt::bayes::CParticleFilterCapable::performResampling()
        - mrpt::bayes::CParticleFilterCapable::computeResampling()
      - New method: CImage::loadFromXPM() - <a
href="http://code.google.com/p/mrpt/source/detail?r=3397" >r3397</a>
    - [mrpt-maps]
      - mrpt::maps::COctoMap now exposes the inner octomap::OcTree object.
See example samples/octomap_simple - <a
href="http://code.google.com/p/mrpt/source/detail?r=4304" >r4304</a>
    - [mrpt-openg]
      - mrpt::opengl::CBox now be also rendered as a solid box + line
borders. See mrpt::opengl::CBox::enableBoxBorder()
      - mrpt::opengl::COctoMapVoxels - <a
href="http://code.google.com/p/mrpt/source/detail?r=4329" >r4329</a>
        - Fixed calculation of normals (fix shading)
        - Added new coloring scheme to
mrpt::opengl::COctoMapVoxels::visualization_mode_t : "FIXED"
        - By default, light effects are disabled in this object, because
shadows aren't computed anyway and the effect isn't pleasant.
        - Voxels cubes are sorted in ascending Z order so the visual
effect is correct when rendering with transparency.
    - [mrpt-reactivenav]
      - mrpt::reactivenav::CParameterizedTrajectoryGenerator: The "low
pass filter" has been removed since it wasn't practical and was never used;
thus, parameters "TAU" and "DELAY" has been removed. - <a
href="http://code.google.com/p/mrpt/source/detail?r=3395" >r3395</a>
      - Methods removed since they weren't implemented in any derived
class and there are no plans for doing it.
        - mrpt::reactivenav::CReactiveNavigationSystem ::evaluate()
        - mrpt::reactivenav::CReactiveNavigationSystem ::setParams()
  - Build system:
    - Updated to nanoflann 1.1.7: ICP is ~5% faster.
    - More unit tests:
      - [mrpt-base] geometry module.
  - BUG FIXES:
    - CTimeLogger::registerUserMeasure() ignored the enable/disable state of
the logger - <a href="http://code.google.com/p/mrpt/source/detail?r=3382"
>r3382</a>
    - mrpt-srba: SEGFAULT in 32bit builds due to missing
 - <a
href="http://code.google.com/p/mrpt/source/detail?r=3429" >r3429</a>

 <br/>
 <hr>
 <a name="1.0.1">
  <h2>Version 1.0.1: Released 12-MAY-2013 (SVN 3370)  </h2></a>
  - Changes in apps:
    - <a href="http://www.mrpt.org/Application%3ARawLogViewer"
>RawLogViewer</a>:
      - Better description of the "too much memory used" warning while
loading large datasets.
    - <a href="http://www.mrpt.org/Application%3Arobotic-arm-kinematics"
>robotic-arm-kinematics</a>:
      - Now allows changing the orientation of the first DOF (X,Y,Z).
  - New classes:
    - [mrpt-hwdrivers]
      - mrpt::hwdrivers::CInterfaceNI845x: An interface for this USB
SPI/I2C data acquisition board.
      - mrpt::hwdrivers::CCANBusReader: A class to record CAN bus frames
with a CAN232 converter.
    - [mrpt-obs]
      - mrpt::obs::CObservationCANBusJ1939
  - New functions:
    - New opengl_stock objects:
      - mrpt::opengl::stock_objects::Hokuyo_URG()
      - mrpt::opengl::stock_objects::Hokuyo_UTM()
      - mrpt::opengl::stock_objects::Househam_Sprayer()
    - mrpt::math::saveEigenSparseTripletsToFile() - <a
href="http://code.google.com/p/mrpt/source/detail?r=3351" >r3351</a>
  - New examples:
      - gmrf_map_demo
  - Changes in classes:
    - [mrpt-maps]
      - mrpt::maps::COccupancyGridMap2D now also evalutes likelihoods for
sonar-like observations (mrpt::obs::CObservationRange), allowing particle-filter
localization with these sensors - <a
href="http://code.google.com/p/mrpt/source/detail?r=3330" >r3330</a>
      - New method
mrpt::slam::CRandomFieldGridMap2D::insertIndividualReading()
    - [mrpt-kinematics]
      - mrpt::kinematics::CKinematicChain: Now allows changing the
orientation of the first DOF (X,Y,Z).
  - Removed stuff:
    - Backwards-compatibility typedef mrpt::vision::TKLTFeatureStatus has
been removed. Replace with mrpt::vision::TFeatureTrackStatus
    - KLT-specific values for mrpt::vision::TFeatureTrackStatus has been
removed, since they were not used in detected features anyway.
  - Build system:
    - Fixed a potential build error if including FFMPEG's <time.h> instead
of the standard header - <a
href="http://code.google.com/p/mrpt/source/detail?r=3316" >r3316</a>
    - Fixed determination of GCC version for all GCC builds - <a
href="http://code.google.com/p/mrpt/source/detail?r=3324" >r3324</a>
    - Updated to Eigen 3.1.3 - <a
href="http://code.google.com/p/mrpt/source/detail?r=3349" >r3349</a>
    - Updated to nanoflann 1.1.5
  - BUG FIXES:
    - Unit tests "SchurTests" for mrpt-srba incorrectly reported errors due
to an improperly initialized reference to a local variable - <a
href="http://code.google.com/p/mrpt/source/detail?r=3318" >r3318</a>
    - Debian packages: added missing binary deps for libmrpt-dev  - <a
href="http://code.google.com/p/mrpt/source/detail?r=3335" >r3335</a>

 <hr>
 <a name="1.0.0">
  <h2>Version 1.0.0: Released 1-MAR-2013 (SVN 3287)  </h2></a>
  - <b>Most important changes:</b>
    - New library with a flexible implementation of Sparser Relative Bundle
Adjustment (RBA), as presented in ICRA 2013: <a href="http://www.mrpt.org/srba"
>mrpt-srba</a>.
    - New library for Plane-based Maps: <a
href="group__mrpt__pbmap__grp.html" >mrpt-pbmap</a> (also presented in ICRA
2013).
    - Some MRPT modules are now header-only libraries.
    - Support for a new Octomap metric map, via the octomap library. See
mrpt::maps::COctoMap and detailed changes below.
    - Support for importing/exporting point clouds in the standard LAS
format (Look for liblas below).
    - Better support for custom builds of MRPT (selective building of
individual apps and libs, etc.)
    - Ready for Visual Studio 2012 and GCC 4.7
    - From now on, MRPT is released under the "New BSD" license.
    - Many bug fixes.
  - <b>Detailed list of changes:</b>
    - New apps:
      - <a
href="http://www.mrpt.org/list-of-mrpt-apps/application-srba-slam"
>srba-slam</a>: A command-line frontend for the Relative Bundle Adjustment
engine in mrpt-srba.
      - <a
href="http://www.mrpt.org/list-of-mrpt-apps/application-holonomic-navigator-demo"
>holonomic-navigator-demo</a>
      - <a
href="http://www.mrpt.org/list-of-mrpt-apps/application-robotic-arm-kinematics"
>robotic-arm-kinematics</a>: A GUI for experimenting with Denavit-Hartenberg
parameters.
    - Changes in apps:
      - <a href="http://www.mrpt.org/Application%3Anavlog-viewer"
>navlog-viewer</a>:
        - Fixed some minor visualization errors.
      - <a href="http://www.mrpt.org/Application%3ARawLogViewer"
>RawLogViewer</a>:
        - Import sequence of images as rawlog: Didn't detect "png" file
extension as images - <a
href="http://code.google.com/p/mrpt/source/detail?r=2940" >r2940</a> - Closes <a
href="http://code.google.com/p/mrpt/issues/detail?id=34" >#34</a>
        - The GUI toolbar has been ported from wxWidget's ToolBar to
sets of wxCustomButton's to avoid visualization problems in wx 2.9.X - <a
href="http://code.google.com/p/mrpt/source/detail?r=2950" >r2950</a>
      - <a
href="http://www.mrpt.org/list-of-mrpt-apps/application-ReactiveNavigationDemo"
>ReactiveNavigationDemo</a>:
        - The default holonomic navigation method is now the VFF, since
after the last bug fixes and tunes it seems to work quite well.
      - <a href="http://www.mrpt.org/Application%3ASceneViewer"
>SceneViewer3D</a>:
        - The GUI toolbar has been ported from wxWidget's ToolBar to
sets of wxCustomButton's to avoid visualization problems in wx 2.9.X - <a
href="http://code.google.com/p/mrpt/source/detail?r=2952" >r2952</a>
        - Added a new menu: "File -> Import -> From LAS file..." - <a
href="http://code.google.com/p/mrpt/source/detail?r=3244" >r3244</a>
      - <a href="http://www.mrpt.org/Application%3Agrid-matching"
>grid-matching</a>: new argument "--aligner" to select aligner method - <a
href="http://code.google.com/p/mrpt/source/detail?r=3021" >r3021</a>
    - New classes:
      - [mrpt-base]
        - mrpt::math::MatrixBlockSparseCols, a templated column-indexed
efficient storage of block-sparse Jacobian or Hessian matrices, together with
other arbitrary information - <a
href="http://code.google.com/p/mrpt/source/detail?r=2995" >r2995</a>
        - mrpt::utils::ignored_copy_ptr<>
        - mrpt::system::CTimeLoggerEntry
      - [mrpt-obs]
        - mrpt::obs::CObservationWindSensor - <a
href="http://code.google.com/p/mrpt/source/detail?r=3050" >r3050</a>
      - [mrpt-maps]
        - mrpt::maps::COctoMap
      - [mrpt-opengl]
        - mrpt::opengl::COctoMapVoxels
    - Deleted classes:
      - [mrpt-vision]
        - CFeatureTracker_FAST and CFeatureTracker_PatchMatch have been
removed since they didn't work robustly. Replace with
mrpt::vision::CFeatureTracker_KL
    - New libraries:
      - [mrpt-kinematics] See mrpt::kinematics
      - [mrpt-pbmap] See <a href="group__mrpt__pbmap__grp.html"
>mrpt-pbmap</a>.
      - [mrpt-srba] See <a href="http://www.mrpt.org/srba" >mrpt-srba</a>.
    - Changes in libraries:
      - These libs are now header-only: <a
href="http://code.google.com/p/mrpt/source/detail?r=3035" >r3035</a>, <a
href="http://code.google.com/p/mrpt/source/detail?r=3045" >r3045</a>
        - [mrpt-bayes]
        - [mrpt-graphs]
        - [mrpt-graphslam]
      - Integration of the Octomap C++ library (new BSD License) by Kai M.
Wurm et al.: <a href="http://code.google.com/p/mrpt/source/detail?r=3081"
>r3081</a>, <a href="http://code.google.com/p/mrpt/source/detail?r=3083"
>r3083</a>, <a href="http://code.google.com/p/mrpt/source/detail?r=3084"
>r3084</a>, <a href="http://code.google.com/p/mrpt/source/detail?r=3086"
>r3086</a>, <a href="http://code.google.com/p/mrpt/source/detail?r=3087"
>r3087</a>, <a href="http://code.google.com/p/mrpt/source/detail?r=3088"
>r3088</a>, <a href="http://code.google.com/p/mrpt/source/detail?r=3093"
>r3093</a>
        - The main new classes are mrpt::maps::COctoMap &
mrpt::opengl::COctoMapVoxels
        - mrpt::maps::CMultiMetricMap now allows the seamless
integration of octomaps in many MRPT map building or localization algorithms.
        - New example: samples/octomap_simple
    - Changes in classes:
      - [mrpt-base]
        - Eigen::MatrixBase<Derived>::loadFromTextFile(), and all MRPT
derived matrix classes, are now much faster loading huge matrices from text
files - <a href="http://code.google.com/p/mrpt/source/detail?r=2997" >r2997</a>
        - The typedef Eigen::MatrixBase<Derived>::typename of MRPT's
plugin to Eigen classes has been REMOVED, to avoid conflicts with some part of
Eigen's sparse classes. Use Matrix::Scalar instead - <a
href="http://code.google.com/p/mrpt/source/detail?r=3065" >r3065</a>
        - New method mrpt::poses::CPose3DQuat::inverse()
        - New methods mrpt::poses::SE_traits::pseudo_exp()
        - mrpt::system::CTimeLogger:
          - New method mrpt::system::CTimeLogger::getStats() for
programatic execution time stats analysis - <a
href="http://code.google.com/p/mrpt/source/detail?r=2998" >r2998</a>
          - New method
mrpt::system::CTimeLogger::registerUserMeasure() for making stats of
user-providen values - <a
href="http://code.google.com/p/mrpt/source/detail?r=3005" >r3005</a>
        - mrpt::utils::map_as_vector<> can be now customized to use
different underlying STL containers for storage - <a
href="http://code.google.com/p/mrpt/source/detail?r=3001" >r3001</a>
        - mrpt::containers::CDynamicGrid::setSize() now also accepts a
"fill_value" argument.
        - Added method mrpt::math::TPoint2D::norm() for consistency with
mrpt::math::TPoint3D
        - Better support for saving (and not only loading) plain text
configuration files, including commented files with default values of all
existing parameters: - <a
href="http://code.google.com/p/mrpt/source/detail?r=2954" >r2954</a>
          - All mrpt::config::CConfigFileBase::write() now have an
extended signature for formatting.
          -
mrpt::config::CLoadableOptions::dumpToTextStreamstd::ostream::Seek() now
supports files larger than 2GB by using uint64_t instead of long (still see
issue report for another patch required for MSVC2010) - (Closes <a
href="http://code.google.com/p/mrpt/issues/detail?id=39" >issue 39</a>, thanks
Robert Schattschneider) - <a
href="http://code.google.com/p/mrpt/source/detail?r=3042" >r3042</a>
        - mrpt::typemeta::TTypeName<> moved to its own header
<mrpt/typemeta/TTypeName.h> while refactoring
<mrpt/serialization/CSerializable.h>
- <a href="http://code.google.com/p/mrpt/source/detail?r=3044" >r3044</a>
        - mrpt::config::CConfigFileBase::write() now has signatures for
"uint32_t" and "uint64_t" in both 32 and 64bit builds, instead of relying of the
"size_t" type. This was done to fix build errors in some GCC versions under
32bits.
        - mrpt::poses::CPose2D now caches the cos() and sin() of phi,
with a huge performance improvement in most common operations.
      - [mrpt-bayes]
        - mrpt::bayes::CKalmanFilterCapable (and all EKF-SLAM methods
based on it) are now much faster. The implementation now exploits the sparsity
of the Jacobian (~25% faster in a test 6D EKF-SLAM dataset) - <a
href="http://code.google.com/p/mrpt/source/detail?r=3059" >r3059</a>, <a
href="http://code.google.com/p/mrpt/source/detail?r=3060" >r3060</a>, <a
href="http://code.google.com/p/mrpt/source/detail?r=3061" >r3061</a>
        - mrpt::bayes::CParticleFilterCapable now makes use of the
Curiously Recurring Template Pattern (CRTP) design instead of ugly #define
macros - <a href="http://code.google.com/p/mrpt/source/detail?r=3182" >r3182</a>
      - [mrpt-graphs]
        - mrpt::graphs::CNetworkOfPoses2D,
mrpt::graphs::CNetworkOfPoses3D,... and so on, are now all typedef's instead of
classes, since serialization is now implemented as pure templatized code, thus
avoiding the need to declare derived auxiliary classes  - <a
href="http://code.google.com/p/mrpt/source/detail?r=3044" >r3044</a>
      - [mrpt-gui]
        - mrpt::gui::CDisplayWindow3D::addTextMessage() (and other
opengl text routines) now allows drawing text with a shadow effect - <a
href="http://code.google.com/p/mrpt/source/detail?r=3007" >r3007</a>
      - [mrpt-hwdrivers]
        - New method
mrpt::hwdrivers::CActivMediaRobotBase::areMotorsEnabled()
        - mrpt::hwdrivers::CGenericSensor (and all derived classes) now
allocate objects aligned in memory with
        - New static method mrpt::hwdrivers::CGPSInterface::parse_NMEA()
      - [mrpt-maps]
        - Better integration of point cloud classes with PCL: - <a
href="http://code.google.com/p/mrpt/source/detail?r=2943" >r2943</a>
          - mrpt::maps::CPointsMap::loadPCDFile()
          - mrpt::maps::CPointsMap::setFromPCLPointCloud()
          - mrpt::maps::CColouredPointsMap::setFromPCLPointCloudRGB()
        - Point cloud loading & saving in the standard ASPRS LiDAR LAS
format (if liblas is installed in the system, see http://www.liblas.org/ ). See
also the ready-to-use import menu in SceneViewer3D - <a
href="http://code.google.com/p/mrpt/source/detail?r=3244" >r3244</a>
          - mrpt::maps::CPointsMap::loadLASFile()
          - mrpt::maps::CPointsMap::saveLASFile()
        - Integration of wind measurements in gas-concentration maps (by
Javier G. Monroy) - <a href="http://code.google.com/p/mrpt/source/detail?r=3050"
>r3050</a>
      - [mrpt-obs]
        - New method mrpt::obs::CObservationGPS::clear()
      - [mrpt-opengl]
        - Evaluation of bounding box of opengl objects. New methods: -
<a href="http://code.google.com/p/mrpt/source/detail?r=3026" >r3026</a>
          - mrpt::opengl::CRenderizable::getBoundingBox()
          - mrpt::opengl::COpenGLScene::getBoundingBox()
          - mrpt::opengl::COpenGLViewport::getBoundingBox()
        -
mrpt::opengl::COctreePointRenderer::octree_get_graphics_boundingboxes() has a
new flag to draw solid boxes at each leaf node - <a
href="http://code.google.com/p/mrpt/source/detail?r=3033" >r3033</a>
        - mrpt::opengl::COpenGLViewport has a new set of "global OpenGL
switches" that affect the rendering of entire scenes - <a
href="http://code.google.com/p/mrpt/source/detail?r=3185" >r3185</a>
        - Classes drawing lines now by default enable anti-aliasing (can
be disabled by the programmer): - <a
href="http://code.google.com/p/mrpt/source/detail?r=3185" >r3185</a>
          - mrpt::opengl::CGridPlaneXY, mrpt::opengl::CGridPlaneXZ
          - mrpt::opengl::CSimpleLine
          - mrpt::opengl::CSetOfLines
      - [mrpt-reactivenav]
        - Much code of mrpt::reactivenav classes have undergone a
clean-up, slight optimizations and a translation of old Spanish names/comments
to English - <a href="http://code.google.com/p/mrpt/source/detail?r=2939"
>r2939</a>, <a href="http://code.google.com/p/mrpt/source/detail?r=2942"
>r2942</a>, <a href="http://code.google.com/p/mrpt/source/detail?r=2958"
>r2958</a>, <a href="http://code.google.com/p/mrpt/source/detail?r=3091"
>r3091</a>
        -
mrpt::reactivenav::CParameterizedTrajectoryGenerator::CCollisionGrid now has a
more maintainable binary serialization format - <a
href="http://code.google.com/p/mrpt/source/detail?r=2939" >r2939</a>
        -
mrpt::reactivenav::CParameterizedTrajectoryGenerator::debugDumpInFiles() now
also saves text files which can be used to visualize PTGs from MATLAB (see
scripts/viewPTG.m) - <a
href="http://code.google.com/p/mrpt/source/detail?r=3009" >r3009</a>
        - mrpt::reactivenav::CHolonomicVFF and
mrpt::reactivenav::CHolonomicND now have more configurable parameters, loadable
from config files. See their documentation.
        - Repulsive forces from obstacles in
mrpt::reactivenav::CHolonomicVFF are now automatically normalized wrt the
density of the 360deg view of obstacles and forces follow a "1/range" law
instead of the old "exp(-range)".
        - Solved a stability issue in C-S paths, in
mrpt::reactivenav::CPTG_DiffDrive_CS (By Mariano Jaimez Tarifa) - <a
href="http://code.google.com/p/mrpt/source/detail?r=3085" >r3085</a>
      - [mrpt-scanmatching]
        - mrpt::scanmatching::robustRigidTransformation():
          - Changed behavior not to allow features to appear in
duplicated pairings.
          - Added a consistency test to avoid seeding RANSAC with an
inconsistent initial model.
      - [mrpt-slam]
        - mrpt::slam::CMetricMapBuilderICP now does not integrate the
small pose changes due to odometry and/or relocalization when considering the
distance and angle thresholds. This means that fewer map updates are now done
for the same ICP-SLAM parameters, which should lead to "less noisy" maps.
    - New functions:
      - [mrpt-base]
        - mrpt::utils::abs_diff()
        - mrpt::system::getMRPTLicense()
        - mrpt::system::getFileModificationTime()
        - mrpt::math::noncentralChi2PDF_CDF() is now exposed (was
private)
        - mrpt::utils::sprintf_container()
        - mrpt::poses::operator -(mrpt::poses::CPose3DQuat)
        - max3() and min3() moved from the global namespace to
mrpt::utils::max3() and mrpt::utils::min3()
    - New examples:
      - octomap_simple
      - ransac-data-association
    - Build system:
      - Update to nanoflann 1.1.4 - <a
href="http://code.google.com/p/mrpt/source/detail?r=2937" >r2937</a>, <a
href="http://code.google.com/p/mrpt/source/detail?r=3017" >r3017</a>
      - Update to Eigen 3.1.2 - <a
href="http://code.google.com/p/mrpt/source/detail?r=3064" >r3064</a>
      - MRPT's root "CMakeLists.txt" has undergone a big refactoring and
cleanup - <a href="http://code.google.com/p/mrpt/source/detail?r=2961"
>r2961</a>
      - Backward compatible "mrpt-core" has been removed as a fake lib for
which to search with CMake from user programs - <a
href="http://code.google.com/p/mrpt/source/detail?r=2961" >r2961</a>
      - More system libs are detected in Linux (libclang-dev, lib3ds-dev),
discarding embedded versions then - <a
href="http://code.google.com/p/mrpt/source/detail?r=2963" >r2963</a> - <a
href="http://code.google.com/p/mrpt/issues/detail?id=17" >Closes #17</a>
      - Automatic detection of supported SIMD extensions (SSE*) from CMake
(only for Linux OS) - <a
href="http://code.google.com/p/mrpt/source/detail?r=3013" >r3013</a>
      - Fixed building with Visual Studio 2012 (MSVC11) - <a
href="http://code.google.com/p/mrpt/source/detail?r=3017" >r3017</a>
      - MRPT now allows defining header-only libraries with the
define_mrpt_lib_header_only() macro - <a
href="http://code.google.com/p/mrpt/source/detail?r=3034" >r3034</a>, <a
href="http://code.google.com/p/mrpt/source/detail?r=3035" >r3035</a>
      - More unit tests:
        - for all probability distribution functions in mrpt::math,
        - for the parser in mrpt::hwdrivers::CGPSInterface::parse_NMEA()
        - for the octomap map
        - for serialization/deserealization of many classes.
      - Added new documentation page: <a href="env-vars.html" >environment
variables</a>.
      - Removed the build flag "MRPT_BACKCOMPATIB_08X".
      - Fixes for building under Mac OSX: <a
href="http://code.google.com/p/mrpt/source/detail?r=3181" >r3181</a>
      - Enable some c++11 features if the compiler supports them - <a
href="http://code.google.com/p/mrpt/source/detail?r=3273" >r3273</a>
    - BUG FIXES:
      - Build: Fixed detection of OpenCV 2.4.2+ installed in the system
via CMake config file instead of pkg-config, which seems to be broken. - <a
href="http://code.google.com/p/mrpt/source/detail?r=3019" >r3019</a>
      - [mrpt-base] The iterator returned by end() in all MRPT vectors and
matrices (based on Eigen) pointed to the last element, not to the (now correct)
next position after the last element - <a
href="http://code.google.com/p/mrpt/source/detail?r=2941" >r2941</a>
      - [mrpt-base] mrpt::dynamicsize_vector::resize() performed a memory
reallocation even if given the current size, due to an inherited behavior from
Eigen. It is not the expected behavior, so it has been fixed. - <a
href="http://code.google.com/p/mrpt/source/detail?r=3003" >r3003</a>
      - [mrpt-base] Wrong computation of normPDF() values for the
multidimensional cases. Closes <a
href="http://code.google.com/p/mrpt/issues/detail?id=46" >#46</a> - <a
href="http://code.google.com/p/mrpt/source/detail?r=3068" >r3068</a>
      - [mrpt-base] mrpt::poses::CPoint::asString() confused the 2D and 3D
cases (Thanks Cipri!)
      - [mrpt-base] Fixed errors in de-serialization of
mrpt::utils::CPointPDFSOG and mrpt::maps::CReflectivityGridMap2D
      - [mrpt-base] mrpt::math::KDTreeCapable::kdTreeRadiusSearch2D()
always returned 0 matched.
      - [mrpt-graphs] Fixed bug in RecursiveSpectralPartition (Thanks to
Edu!) - <a href="http://code.google.com/p/mrpt/source/detail?r=3026" >r3026</a>
      - [mrpt-hwdrivers] Fixed potential SEGFAULT in
mrpt::hwdrivers::CGPSInterface (Thanks K.Miyawaki for <a
href="http://www.mrpt.org/node/2474" >reporting</a>)
      - [mrpt-hwdrivers] Fixed communications to LMS 1xx scanners (Thanks
Henry! See http://code.google.com/p/mrpt/issues/detail?id=49 )
      - [mrpt-maps] mrpt::maps::COccupancyGridMap2D::getAs3DObject()
returned cells with an occupancy of exactly "0" as transparent - <a
href="http://code.google.com/p/mrpt/source/detail?r=2957" >r2957</a>
      - [mrpt-maps] Fixed saving the correct point colors in
mrpt::maps::CColouredPointsMap::savePCDFile() (Thanks Mariano!) - <a
href="http://code.google.com/p/mrpt/source/detail?r=3090" >r3090</a>
      - [mrpt-maps] In CPointsMap::computeMatchingWith3D. Fixed matching
two 3D point clouds as each correspondence was inserted twice into the output
vector. (By Paco) - <a href="http://code.google.com/p/mrpt/source/detail?r=3162"
>r3162</a>
      - [mrpt-opengl] Fixed a potential bug: after deserializing an object
based on a display-list (most of them), it won't update in the opengl view.
      - [mrpt-reactivenav] Class mrpt::reactivenav::CHolonomicVFF was not
exported in Windows DLL's (Thanks Mariano for noticing!).
      - [mrpt-reactivenav] Fixed wrong computation of obstacles force
fields in mrpt::reactivenav::CHolonomicVFF (Thanks Mariano for noticing!) - <a
href="http://code.google.com/p/mrpt/source/detail?r=2953" >r2953</a>
      - [mrpt-reactivenav] Precomputed collision grids could be loaded in
mrpt::reactivenav::CParameterizedTrajectoryGenerator even for different robot
parameters/shape: now it correctly detects such situations and recompute when
needed - <a href="http://code.google.com/p/mrpt/source/detail?r=2939" >r2939</a>
- Closes <a href="http://code.google.com/p/mrpt/issues/detail?id=33" >#33</a>
      - [mrpt-reactivenav] ND algorithm: Fixed bugs of "last gap is never
evaluated" and wrong composition of representative direction for some gaps (By
Mariano) - <a href="http://code.google.com/p/mrpt/source/detail?r=3056"
>r3056</a>


 <br>
 <hr>
 <a name="0.9.6">
  <h2>Version 0.9.6 - (Version 1.0.0-Release_Candidate_4): Released 30-MAY-2012
(SVN 2930) </h2></a>
  - New applications:
    - <a
href="http://www.mrpt.org/list-of-mrpt-apps/application-kinect-stereo-calibrate"
>kinect-stereo-calibrate</a>: A GUI tool for calibrating RGB+D and/or stereo
cameras, including live Kinect capturing.
  - Removed applications:
    - stereo-calib-gui: it's now superseded by kinect-stereo-gui. The old
command line tool is still useful, so it's still there as the example
"stereo-calib-opencv".
  - Changes in applications:
    - <a href="http://www.mrpt.org/list-of-mrpt-apps/application-icp-slam"
>icp-slam</a>:
      - Added a new option (SHOW_LASER_SCANS_3D in config files) to draw
laser scans in the live 3D view - <a
href="http://code.google.com/p/mrpt/source/detail?r=2881" >r2881</a>
    - <a
href="http://www.mrpt.org/list-of-mrpt-apps/application-rawlog-edit"
>rawlog-edit</a>:
      - Operation "--camera-params" now also handles stereo observations.
      - New operation "--stereo-rectify" for batch rectifying datasets
with stereo images.
      - New operation "--rename-externals".
    - <a
href="http://www.mrpt.org/list-of-mrpt-apps/application-SceneViewer"
>SceneViewer3D</a>:
      - New menu for generating high-resolution renders of any scene
directly to imag files - <a
href="http://code.google.com/p/mrpt/source/detail?r=2775" >r2775</a>
      - Many new menus for selective selecting objects and applying
operations on them - <a
href="http://code.google.com/p/mrpt/source/detail?r=2776" >r2776</a>
    - stereo-calib-gui: Now generates a report with detailed and clear
results from stereo calibration and allows the user to change most parameters
interactively - <a href="http://code.google.com/p/mrpt/source/detail?r=2801"
>r2801</a>
    - <a
href="http://www.mrpt.org/list-of-mrpt-apps/application-kinect-3d-view"
>kinect-3d-view</a>: New key command: press '9' to grab selected snapshots to
disk  - <a href="http://code.google.com/p/mrpt/source/detail?r=2890" >r2890</a>
  - Kinect stuff:
    - [mrpt-hwdrivers]
      - mrpt::hwdrivers::CKinect now decodes Bayer color using OpenCV
instead of default freenect - <a
href="http://code.google.com/p/mrpt/source/detail?r=2721" >r2721</a>, <a
href="http://code.google.com/p/mrpt/source/detail?r=2762" >r2762</a>
      - mrpt::hwdrivers::CKinect no longer forces a horizontal tilt at
start up by default, what may be annoying (if required, set
"initial_tilt_angle") - <a
href="http://code.google.com/p/mrpt/source/detail?r=2722" >r2722</a>
      - mrpt::hwdrivers::CKinect now loads Kinect calibration files in a
format compatible with stereo cameras. See
http://www.mrpt.org/Kinect_calibration
    - [mrpt-obs]
      - New method mrpt::obs::CObservation3DRangeScan::convertTo2DScan()
allows simulating a "fake 2D laser scanner" from a Kinect. See the example:
http://www.mrpt.org/Example_Kinect_To_2D_laser_scan
    - [mrpt-vision]
      - New function mrpt::vision::checkerBoardStereoCalibration() to
calibrate stereo and RGB+D cameras. See also the program <a
href="http://www.mrpt.org/list-of-mrpt-apps/application-kinect-stereo-calibrate"
>kinect-stereo-calibrate</a>:
  - New classes:
    - [mrpt-gui]
      - New event generated by GUI windows:
mrpt::gui::mrptEventWindowClosed
    - [mrpt-hwdrivers]
      - mrpt::hwdrivers::CRaePID: A new interface to PID gas sensing
devices (by Emil Khatib, University of Malaga) - <a
href="http://code.google.com/p/mrpt/source/detail?r=2841" >r2841</a>
    - [mrpt-opengl]
      - New classes for representing confidence intervals (ellipsoids) in
transformed spaces - <a
href="http://code.google.com/p/mrpt/source/detail?r=2783" >r2783</a>
        - mrpt::opengl::CGeneralizedEllipsoidTemplate<>
        - mrpt::opengl::CEllipsoidRangeBearing2D
        - mrpt::opengl::CEllipsoidInverseDepth2D
        - mrpt::opengl::CEllipsoidInverseDepth3D
      - mrpt::opengl::CFrustum to easily render these geometric figures
      - New struct mrpt::opengl::TFontParams result of a code refactoring
    - [mrpt-vision]
      - mrpt::vision::TSIFTDescriptorsKDTreeIndex,
TSURFDescriptorsKDTreeIndex  - <a
href="http://code.google.com/p/mrpt/source/detail?r=2799" >2799</a>
      - mrpt::vision::CStereoRectifyMap - See tutorial online:
http://www.mrpt.org/Rectifying_stereo_<|MERGE_RESOLUTION|>--- conflicted
+++ resolved
@@ -4,10 +4,6 @@
 - Changes in applications:
   - ptg-configurator:
     - Show selected PTG path output motion command.
-<<<<<<< HEAD
-- BUG FIXES:
-  - mrpt::comms::CClientTCPSocket crashed if socket handle >=1024 in Linux (Closes [#1157](https://github.com/MRPT/mrpt/issues/1157))
-=======
 - Changes in libraries:
   - \ref mrpt_containers_grp
     - New methods mrpt::containers::bimap::erase_by_key(),mrpt::containers::bimap::erase_by_value()
@@ -26,7 +22,7 @@
     - mrpt::typemeta::TEnumTypeFiller
   - Image-mode was not serialized in mrpt::opengl::COpenGLViewport
   - nanogui: avoid potential divide by zero.
->>>>>>> 2f3d43ec
+  - mrpt::comms::CClientTCPSocket crashed if socket handle >=1024 in Linux (Closes [#1157](https://github.com/MRPT/mrpt/issues/1157))
 
 # Version 2.3.2: Released Jul 14, 2021
 - Changes in applications:
