--- conflicted
+++ resolved
@@ -904,11 +904,7 @@
 	getUnitaryNormalVector(normal);
 	CMatrixDouble44 AXIS;
 	generateAxisBaseFromDirectionAndAxis(normal, 2, AXIS);
-<<<<<<< HEAD
-	for (size_t i = 0; i < 3; i++) AXIS(i, 3) = newOrigin[i];
-=======
-	for (size_t i = 0; i < 3; i++) AXIS.set_unsafe(i, 3, center[i]);
->>>>>>> 58f85618
+	for (size_t i = 0; i < 3; i++) AXIS(i, 3) = center[i];
 	pose.fromHomogeneousMatrix(AXIS);
 }
 TPlane::TPlane(const TPoint3D& p1, const TPoint3D& p2, const TPoint3D& p3)
