--- conflicted
+++ resolved
@@ -53,17 +53,10 @@
 			  * Distances can be dealed as "meters", although when used inside the PTG-based navigation system, they are "pseudometers", normalized to the range [0,1].
 			  */
 			std::vector<double>   obstacles;
-<<<<<<< HEAD
-			mrpt::math::TPoint2D  target;            //!< The relative location (x,y) of target point. In the same units than `obstacles`
-			double                maxRobotSpeed;     //!< Maximum robot speed, in the same units than `obstacles`, per second.
-			double                maxObstacleDist;   //!< Maximum expected value to be found in `obstacles`. Typically, values in `obstacles` larger or equal to this value mean there is no visible obstacle in that direction.
-			mrpt::nav::ClearanceDiagram *clearance;  //!< The computed clearance for each direction (optional in some implementations). Leave to default (nullptr) if not needed.
-=======
 			std::vector<mrpt::math::TPoint2D> targets; //!< Relative location (x,y) of target point(s). In the same units than `obstacles`. If many, last targets have higher priority.
 			double                maxRobotSpeed;       //!< Maximum robot speed, in the same units than `obstacles`, per second.
 			double                maxObstacleDist;     //!< Maximum expected value to be found in `obstacles`. Typically, values in `obstacles` larger or equal to this value mean there is no visible obstacle in that direction.
 			mrpt::nav::ClearanceDiagram *clearance;    //!< The computed clearance for each direction (optional in some implementations). Leave to default (NULL) if not needed.
->>>>>>> 9d40bb53
 
 			NavInput();
 		};
