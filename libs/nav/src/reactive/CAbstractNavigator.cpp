/* +---------------------------------------------------------------------------+
   |                     Mobile Robot Programming Toolkit (MRPT)               |
   |                          http://www.mrpt.org/                             |
   |                                                                           |
   | Copyright (c) 2005-2017, Individual contributors, see AUTHORS file        |
   | See: http://www.mrpt.org/Authors - All rights reserved.                   |
   | Released under BSD License. See details in http://www.mrpt.org/License    |
   +---------------------------------------------------------------------------+ */

#include "nav-precomp.h" // Precomp header

#include <mrpt/nav/reactive/CAbstractNavigator.h>
#include <mrpt/poses/CPose2D.h>
#include <mrpt/math/geometry.h>
#include <mrpt/math/lightweight_geom_data.h>
#include <mrpt/utils/CConfigFileMemory.h>
#include <limits>

using namespace mrpt::nav;
using namespace std;

const double PREVIOUS_POSES_MAX_AGE = 20; // seconds

// Ctor: CAbstractNavigator::TNavigationParams
CAbstractNavigator::TNavigationParams::TNavigationParams() :
	target(0,0,0),
	targetAllowedDistance(0.5),
	targetIsRelative(false),
	targetIsIntermediaryWaypoint(false),
	enableApproachSlowDown(true)
{
}

// Gets navigation params as a human-readable format:
std::string CAbstractNavigator::TNavigationParams::getAsText() const
{
	string s;
	s+= mrpt::format("navparams.target = (%.03f,%.03f,%.03f deg)\n", target.x, target.y,target.phi );
	s+= mrpt::format("navparams.targetAllowedDistance = %.03f\n", targetAllowedDistance );
	s+= mrpt::format("navparams.targetIsRelative = %s\n", targetIsRelative ? "YES":"NO");
	s+= mrpt::format("navparams.targetIsIntermediaryWaypoint = %s\n", targetIsIntermediaryWaypoint ? "YES":"NO");
	s+= mrpt::format("navparams.enableApproachSlowDown = %s\n", enableApproachSlowDown ? "YES" : "NO");
	return s;
}

CAbstractNavigator::TRobotPoseVel::TRobotPoseVel() :
	pose(0,0,0),
	velGlobal(0,0,0),
	velLocal(0,0,0),
	timestamp(INVALID_TIMESTAMP)
{
}

/*---------------------------------------------------------------
							Constructor
  ---------------------------------------------------------------*/
CAbstractNavigator::CAbstractNavigator(CRobot2NavInterface &react_iterf_impl) :
	mrpt::utils::COutputLogger("MRPT_navigator"),
	m_lastNavigationState ( IDLE ),
	m_navigationEndEventSent(false),
	m_navigationState     ( IDLE ),
<<<<<<< HEAD
	m_navigationParams    ( nullptr ),
	m_lastNavTargetReached(false),
=======
	m_navigationParams    ( NULL ),
>>>>>>> ca944368
	m_robot               ( react_iterf_impl ),
	m_curPoseVel          (),
	m_last_curPoseVelUpdate_robot_time(-1e9),
	m_latestPoses         (),
	m_timlog_delays       (true, "CAbstractNavigator::m_timlog_delays")
{
	m_latestPoses.setInterpolationMethod(mrpt::poses::CPose3DInterpolator::imLinear2Neig);
	this->setVerbosityLevel(mrpt::utils::LVL_DEBUG);
}

// Dtor:
CAbstractNavigator::~CAbstractNavigator()
{
	mrpt::utils::delete_safe( m_navigationParams );
}

/*---------------------------------------------------------------
							cancel
  ---------------------------------------------------------------*/
void CAbstractNavigator::cancel()
{
	std::lock_guard<std::recursive_mutex> csl(m_nav_cs);
	MRPT_LOG_DEBUG("CAbstractNavigator::cancel() called.");
	m_navigationState = IDLE;
	this->stop(false /*not emergency*/);
}


/*---------------------------------------------------------------
							resume
  ---------------------------------------------------------------*/
void CAbstractNavigator::resume()
{
	std::lock_guard<std::recursive_mutex> csl(m_nav_cs);

	MRPT_LOG_DEBUG("[CAbstractNavigator::resume() called.");
	if ( m_navigationState == SUSPENDED )
		m_navigationState = NAVIGATING;
}


/*---------------------------------------------------------------
							suspend
  ---------------------------------------------------------------*/
void  CAbstractNavigator::suspend()
{
	std::lock_guard<std::recursive_mutex> csl(m_nav_cs);

	MRPT_LOG_DEBUG("CAbstractNavigator::suspend() called.");
	if ( m_navigationState == NAVIGATING )
		m_navigationState  = SUSPENDED;
}

void CAbstractNavigator::resetNavError()
{
	std::lock_guard<std::recursive_mutex> csl(m_nav_cs);

	MRPT_LOG_DEBUG("CAbstractNavigator::resetNavError() called.");
	if ( m_navigationState == NAV_ERROR )
		m_navigationState  = IDLE;
}

void CAbstractNavigator::loadConfigFile(const mrpt::utils::CConfigFileBase & c)
{
	MRPT_START

	params_abstract_navigator.loadFromConfigFile(c, "CAbstractNavigator");

	// At this point, all derived classes have already loaded their parameters.
	// Dump them to debug output:
	{
		mrpt::utils::CConfigFileMemory cfg_mem;
		this->saveConfigFile(cfg_mem);
		MRPT_LOG_INFO(cfg_mem.getContent());
	}

	MRPT_END
}

void CAbstractNavigator::saveConfigFile(mrpt::utils::CConfigFileBase & c) const
{
	params_abstract_navigator.saveToConfigFile(c, "CAbstractNavigator");
}

/*---------------------------------------------------------------
					navigationStep
  ---------------------------------------------------------------*/
void CAbstractNavigator::navigationStep()
{
	std::lock_guard<std::recursive_mutex> csl(m_nav_cs);
	mrpt::utils::CTimeLoggerEntry tle(m_timlog_delays, "CAbstractNavigator::navigationStep()");

	const TState prevState = m_navigationState;
	switch ( m_navigationState )
	{
	case IDLE:
	case SUSPENDED:
		try
		{
			// If we just arrived at this state, stop robot:
			if ( m_lastNavigationState == NAVIGATING )
			{
				MRPT_LOG_INFO("[CAbstractNavigator::navigationStep()] Navigation stopped.");
				// this->stop();  stop() is called by the method switching the "state", so we have more flexibility
				m_robot.stopWatchdog();
			}
		} catch (...) { }
		break;

	case NAV_ERROR:
		try
		{
			// Send end-of-navigation event:
			if ( m_lastNavigationState == NAVIGATING && m_navigationState == NAV_ERROR)
				m_robot.sendNavigationEndDueToErrorEvent();

			// If we just arrived at this state, stop the robot:
			if ( m_lastNavigationState == NAVIGATING )
			{
				MRPT_LOG_ERROR("[CAbstractNavigator::navigationStep()] Stoping Navigation due to a NAV_ERROR state!");
				this->stop(false /*not emergency*/);
				m_robot.stopWatchdog();
			}
		} catch (...) { }
		break;

	case NAVIGATING:
		try
		{
			if ( m_lastNavigationState != NAVIGATING )
			{
				MRPT_LOG_INFO("[CAbstractNavigator::navigationStep()] Starting Navigation. Watchdog initiated...\n");
				if (m_navigationParams)
					MRPT_LOG_DEBUG(mrpt::format("[CAbstractNavigator::navigationStep()] Navigation Params:\n%s\n", m_navigationParams->getAsText().c_str() ));

				m_robot.startWatchdog( 1000 );	// Watchdog = 1 seg
				m_latestPoses.clear(); // Clear cache of last poses.
				onStartNewNavigation();
			}

			// Have we just started the navigation?
			if ( m_lastNavigationState == IDLE )
				m_robot.sendNavigationStartEvent();

			/* ----------------------------------------------------------------
			        Get current robot dyn state:
				---------------------------------------------------------------- */
			updateCurrentPoseAndSpeeds();

			/* ----------------------------------------------------------------
		 			Have we reached the target location?
				---------------------------------------------------------------- */
			// Build a 2D segment from the current robot pose to the previous one:
			ASSERT_(!m_latestPoses.empty());
			const mrpt::math::TSegment2D seg_robot_mov = mrpt::math::TSegment2D(
				mrpt::math::TPoint2D(m_curPoseVel.pose),
				m_latestPoses.size()>1 ?
					mrpt::math::TPoint2D( (++m_latestPoses.rbegin())->second )
					:
					mrpt::math::TPoint2D((m_latestPoses.rbegin())->second)
			);

			const double targetDist = seg_robot_mov.distance( mrpt::math::TPoint2D(m_navigationParams->target) );

			// Should "End of navigation" event be sent??
			if (!m_navigationParams->targetIsIntermediaryWaypoint && !m_navigationEndEventSent && targetDist < params_abstract_navigator.dist_to_target_for_sending_event)
			{
				m_navigationEndEventSent = true;
				m_robot.sendNavigationEndEvent();
			}

			// Have we really reached the target?
			if (checkHasReachedTarget(targetDist))
			{
				m_navigationState = IDLE;
				logFmt(mrpt::utils::LVL_WARN, "Navigation target (%.03f,%.03f) was reached\n", m_navigationParams->target.x, m_navigationParams->target.y);
				
				if (!m_navigationParams->targetIsIntermediaryWaypoint)
				{
					this->stop(false /*not emergency*/);
					if (!m_navigationEndEventSent)
					{
						m_navigationEndEventSent = true;
						m_robot.sendNavigationEndEvent();
					}
				}
				break;
			}

			// Check the "no approaching the target"-alarm:
			// -----------------------------------------------------------
			if (targetDist < m_badNavAlarm_minDistTarget )
			{
				m_badNavAlarm_minDistTarget = targetDist;
				m_badNavAlarm_lastMinDistTime =  mrpt::system::getCurrentTime();
			}
			else
			{
				// Too much time have passed?
				if (mrpt::system::timeDifference( m_badNavAlarm_lastMinDistTime, mrpt::system::getCurrentTime() ) > params_abstract_navigator.alarm_seems_not_approaching_target_timeout)
				{
					MRPT_LOG_WARN("--------------------------------------------\nWARNING: Timeout for approaching toward the target expired!! Aborting navigation!! \n---------------------------------\n");
					m_navigationState = NAV_ERROR;
					m_robot.sendWaySeemsBlockedEvent();
					break;
				}
			}

			// ==== The normal execution of the navigation: Execute one step ====
			performNavigationStep();

		}
		catch (std::exception &e)
		{
			cerr << "[CAbstractNavigator::navigationStep] Exception:\n" << e.what() << endl;
		}
		catch (...)
		{
			cerr << "[CAbstractNavigator::navigationStep] Unexpected exception.\n";
		}
		break;	// End case NAVIGATING
	};
	m_lastNavigationState = prevState;
}

void CAbstractNavigator::doEmergencyStop( const std::string &msg )
{
	try {
		this->stop(true /* emergency*/);
	}
	catch (...) { }
	m_navigationState = NAV_ERROR;
	MRPT_LOG_ERROR(msg);
}


void CAbstractNavigator::navigate(const CAbstractNavigator::TNavigationParams *params )
{
	std::lock_guard<std::recursive_mutex> csl(m_nav_cs);

	m_navigationEndEventSent = false;

	// Copy data:
	mrpt::utils::delete_safe(m_navigationParams);
	m_navigationParams = params->clone();

	// Transform: relative -> absolute, if needed.
	if ( m_navigationParams->targetIsRelative )
	{
		this->updateCurrentPoseAndSpeeds();

		const mrpt::poses::CPose2D relTarget(m_navigationParams->target);
		mrpt::poses::CPose2D absTarget;
		absTarget.composeFrom(m_curPoseVel.pose, relTarget);

		m_navigationParams->target = mrpt::math::TPose2D(absTarget);

		m_navigationParams->targetIsRelative = false; // Now it's not relative
	}

	// new state:
	m_navigationState = NAVIGATING;

	// Reset the bad navigation alarm:
	m_badNavAlarm_minDistTarget = std::numeric_limits<double>::max();
	m_badNavAlarm_lastMinDistTime = mrpt::system::getCurrentTime();
}

void CAbstractNavigator::updateCurrentPoseAndSpeeds()
{
	// Ignore calls too-close in time, e.g. from the navigationStep() methods of
	// AbstractNavigator and a derived, overriding class.
	const double robot_time_secs = m_robot.getNavigationTime();  // this is clockwall time for real robots, simulated time in simulators.

	const double MIN_TIME_BETWEEN_POSE_UPDATES = 20e-3;
	if (m_last_curPoseVelUpdate_robot_time >=.0)
	{
		const double last_call_age = robot_time_secs - m_last_curPoseVelUpdate_robot_time;
		if (last_call_age < MIN_TIME_BETWEEN_POSE_UPDATES)
		{
			MRPT_LOG_THROTTLE_DEBUG_FMT(5.0,"updateCurrentPoseAndSpeeds: ignoring call, since last call was only %f ms ago.", last_call_age*1e3);
			return;  // previous data is still valid: don't query the robot again
		}
	}

	{
		mrpt::utils::CTimeLoggerEntry tle(m_timlog_delays, "getCurrentPoseAndSpeeds()");
		if (!m_robot.getCurrentPoseAndSpeeds(m_curPoseVel.pose, m_curPoseVel.velGlobal, m_curPoseVel.timestamp))
		{
			m_navigationState = NAV_ERROR;
			try {
				this->stop(true /*emergency*/);
			}
			catch (...) {}
			MRPT_LOG_ERROR("ERROR calling m_robot.getCurrentPoseAndSpeeds, stopping robot and finishing navigation");
			throw std::runtime_error("ERROR calling m_robot.getCurrentPoseAndSpeeds, stopping robot and finishing navigation");
		}
	}
	m_curPoseVel.velLocal = m_curPoseVel.velGlobal;
	m_curPoseVel.velLocal.rotate(-m_curPoseVel.pose.phi);

	m_last_curPoseVelUpdate_robot_time = robot_time_secs;

	// Append to list of past poses:
	m_latestPoses.insert(m_curPoseVel.timestamp, mrpt::poses::CPose3D(mrpt::math::TPose3D(m_curPoseVel.pose)));

	// Purge old ones:
	while (m_latestPoses.size()>1 &&
		mrpt::system::timeDifference(m_latestPoses.begin()->first, m_latestPoses.rbegin()->first) > PREVIOUS_POSES_MAX_AGE)
	{
		m_latestPoses.erase(m_latestPoses.begin());
	}
}

bool CAbstractNavigator::changeSpeeds(const mrpt::kinematics::CVehicleVelCmd &vel_cmd)
{
	return m_robot.changeSpeeds(vel_cmd);
}
bool CAbstractNavigator::changeSpeedsNOP()
{
	return m_robot.changeSpeedsNOP();
}
bool CAbstractNavigator::stop(bool isEmergencyStop)
{
	return m_robot.stop(isEmergencyStop);
}

CAbstractNavigator::TAbstractNavigatorParams::TAbstractNavigatorParams() :
	dist_to_target_for_sending_event(0),
	alarm_seems_not_approaching_target_timeout(30)
{
}
void CAbstractNavigator::TAbstractNavigatorParams::loadFromConfigFile(const mrpt::utils::CConfigFileBase &c, const std::string &s)
{
	MRPT_LOAD_CONFIG_VAR_CS(dist_to_target_for_sending_event, double);
	MRPT_LOAD_CONFIG_VAR_CS(alarm_seems_not_approaching_target_timeout, double);
}
void CAbstractNavigator::TAbstractNavigatorParams::saveToConfigFile(mrpt::utils::CConfigFileBase &c, const std::string &s) const
{
	MRPT_SAVE_CONFIG_VAR_COMMENT(dist_to_target_for_sending_event, "Default value=0, means use the `targetAllowedDistance` passed by the user in the navigation request.");
	MRPT_SAVE_CONFIG_VAR_COMMENT(alarm_seems_not_approaching_target_timeout, "navigator timeout (seconds) [Default=30 sec]");
}

bool CAbstractNavigator::checkHasReachedTarget(const double targetDist) const
{
	return (targetDist < m_navigationParams->targetAllowedDistance);
}<|MERGE_RESOLUTION|>--- conflicted
+++ resolved
@@ -59,12 +59,7 @@
 	m_lastNavigationState ( IDLE ),
 	m_navigationEndEventSent(false),
 	m_navigationState     ( IDLE ),
-<<<<<<< HEAD
-	m_navigationParams    ( nullptr ),
-	m_lastNavTargetReached(false),
-=======
 	m_navigationParams    ( NULL ),
->>>>>>> ca944368
 	m_robot               ( react_iterf_impl ),
 	m_curPoseVel          (),
 	m_last_curPoseVelUpdate_robot_time(-1e9),
