--- conflicted
+++ resolved
@@ -31,43 +31,7 @@
 /** Load all params from a config file source */
 void PlannerRRT_SE2_TPS::loadConfig(const mrpt::utils::CConfigFileBase &ini, const std::string &sSect)
 {
-<<<<<<< HEAD
 	PlannerTPS_VirtualBase::internal_loadConfig_PTG(ini,sSect);
-=======
-	// Robot shape:
-	// ==========================
-	// polygonal shape
-	{
-		// Robot shape is a bit special to load:
-		params.robot_shape.clear(); 
-		const std::string sShape = ini.read_string(sSect,"robot_shape","");
-		if (!sShape.empty())
-		{
-			CMatrixDouble mShape;
-			if (!mShape.fromMatlabStringFormat(sShape))
-				THROW_EXCEPTION_FMT("Error parsing robot_shape matrix: '%s'", sShape.c_str());
-			ASSERT_(size(mShape, 1) == 2);
-			ASSERT_(size(mShape, 2) >= 3);
-
-			for (size_t i = 0; i < size(mShape, 2); i++)
-				params.robot_shape.push_back(TPoint2D(mShape(0, i), mShape(1, i)));
-		}
-	}
-	// circular shape
-	params.robot_shape_circular_radius = ini.read_double(sSect, "robot_shape_circular_radius", 0.0);
-
-	// Load PTG tables:
-	// ==========================
-	m_PTGs.clear();
-
-	const size_t PTG_COUNT = ini.read_int(sSect,"PTG_COUNT",0, true );  //load the number of PTGs
-	for ( unsigned int n=0;n<PTG_COUNT;n++ )
-	{
-		// Generate it:
-		const std::string sPTGName = ini.read_string(sSect,format("PTG%u_Type", n ),"", true );
-		m_PTGs.push_back( CParameterizedTrajectoryGeneratorPtr( CParameterizedTrajectoryGenerator::CreatePTG(sPTGName,ini,sSect,format("PTG%u_", n)) ) );
-	}
->>>>>>> 125bb2ed
 }
 
 /** Must be called after setting all params (see `loadConfig()`) and before calling `solve()` */
