/* +------------------------------------------------------------------------+
   |                     Mobile Robot Programming Toolkit (MRPT)            |
   |                          http://www.mrpt.org/                          |
   |                                                                        |
   | Copyright (c) 2005-2017, Individual contributors, see AUTHORS file     |
   | See: http://www.mrpt.org/Authors - All rights reserved.                |
   | Released under BSD License. See details in http://www.mrpt.org/License |
   +------------------------------------------------------------------------+ */

#include "base-precomp.h"  // Precompiled headers

#include <mrpt/config.h>  // for HAVE_SINCOS
#include <mrpt/utils/types_math.h>  // for CVectorD...
#include <mrpt/math/CMatrix.h>  // for CMatrix
#include <mrpt/math/geometry.h>  // for skew_sym...
#include <mrpt/math/matrix_serialization.h>  // for operator>>
#include <mrpt/math/wrap2pi.h>  // for wrapToPi
#include <mrpt/poses/CPoint2D.h>  // for CPoint2D
#include <mrpt/poses/CPoint3D.h>  // for CPoint3D
#include <mrpt/poses/CPose2D.h>  // for CPose2D
#include <mrpt/poses/CPose3D.h>  // for CPose3D
#include <mrpt/poses/CPose3DQuat.h>  // for CPose3DQuat
#include <mrpt/poses/CPose3DRotVec.h>  // for CPose3DR...
#include <mrpt/utils/CStream.h>  // for CStream
#include <algorithm>  // for move
#include <cmath>  // for fabs
#include <iomanip>  // for operator<<
#include <limits>  // for numeric_...
#include <ostream>  // for operator<<
#include <string>  // for allocator
#include <mrpt/math/CArrayNumeric.h>  // for CArrayDo...
#include <mrpt/math/CMatrixFixedNumeric.h>  // for CMatrixF...
#include <mrpt/math/CMatrixTemplateNumeric.h>  // for CMatrixD...
#include <mrpt/math/CQuaternion.h>  // for CQuatern...
#include <mrpt/math/homog_matrices.h>  // for homogene...
#include <mrpt/math/lightweight_geom_data.h>  // for TPoint3D
#include <mrpt/math/ops_containers.h>  // for dotProduct
#include <mrpt/utils/CSerializable.h>  // for CSeriali...
#include <mrpt/utils/bits.h>  // for square
#include <mrpt/math/utils_matlab.h>
#include <mrpt/otherlibs/sophus/so3.hpp>
#include <mrpt/otherlibs/sophus/se3.hpp>

using namespace mrpt;
using namespace mrpt::math;
using namespace mrpt::utils;
using namespace mrpt::poses;

IMPLEMENTS_SERIALIZABLE(CPose3D, CSerializable, mrpt::poses)

/*---------------------------------------------------------------
	Constructors
  ---------------------------------------------------------------*/
CPose3D::CPose3D() : m_ypr_uptodate(true), m_yaw(0), m_pitch(0), m_roll(0)
{
	m_coords[0] = m_coords[1] = m_coords[2] = 0;
	m_ROT.unit(3, 1.0);
}

CPose3D::CPose3D(
	const double x, const double y, const double z, const double yaw,
	const double pitch, const double roll)
	: m_ROT(UNINITIALIZED_MATRIX), m_ypr_uptodate(false)
{
	setFromValues(x, y, z, yaw, pitch, roll);
}

CPose3D::CPose3D(const mrpt::math::TPose3D& o) : m_ypr_uptodate(false)
{
	setFromValues(o.x, o.y, o.z, o.yaw, o.pitch, o.roll);
}

CPose3D::CPose3D(const CPose2D& p) : m_ypr_uptodate(false)
{
	setFromValues(p.x(), p.y(), 0, p.phi(), 0, 0);
}

CPose3D::CPose3D(const CPoint3D& p)
	: m_ypr_uptodate(false), m_yaw(), m_pitch(), m_roll()
{
	setFromValues(p.x(), p.y(), p.z());
}

CPose3D::CPose3D(const math::CMatrixDouble& m)
	: m_ROT(UNINITIALIZED_MATRIX), m_ypr_uptodate(false)
{
	ASSERT_ABOVEEQ_(mrpt::math::size(m, 1), 3);
	ASSERT_ABOVEEQ_(mrpt::math::size(m, 2), 4);
	for (int r = 0; r < 3; r++)
		for (int c = 0; c < 3; c++) m_ROT(r, c) = m.get_unsafe(r, c);
	for (int r = 0; r < 3; r++) m_coords[r] = m.get_unsafe(r, 3);
}

CPose3D::CPose3D(const math::CMatrixDouble44& m)
	: m_ROT(UNINITIALIZED_MATRIX), m_ypr_uptodate(false)
{
	for (int r = 0; r < 3; r++)
		for (int c = 0; c < 3; c++) m_ROT(r, c) = m.get_unsafe(r, c);
	for (int r = 0; r < 3; r++) m_coords[r] = m.get_unsafe(r, 3);
}

/** Constructor from a quaternion (which only represents the 3D rotation part)
 * and a 3D displacement. */
CPose3D::CPose3D(
	const mrpt::math::CQuaternionDouble& q, const double _x, const double _y,
	const double _z)
	: m_ROT(UNINITIALIZED_MATRIX), m_ypr_uptodate(false)
{
	double yaw, pitch, roll;
	q.rpy(roll, pitch, yaw);
	this->setFromValues(_x, _y, _z, yaw, pitch, roll);
}

/** Constructor from a quaternion-based full pose. */
CPose3D::CPose3D(const CPose3DQuat& p)
	: m_ROT(UNINITIALIZED_MATRIX), m_ypr_uptodate(false)
{
	// Extract XYZ + ROT from quaternion:
	m_coords[0] = p.x();
	m_coords[1] = p.y();
	m_coords[2] = p.z();
	p.quat().rotationMatrixNoResize(m_ROT);
}

/** Constructor from a rotation vector-based full pose. */
CPose3D::CPose3D(const CPose3DRotVec& p)
	: m_ROT(UNINITIALIZED_MATRIX), m_ypr_uptodate(false)
{
	m_coords[0] = p.m_coords[0];
	m_coords[1] = p.m_coords[1];
	m_coords[2] = p.m_coords[2];

	this->setRotationMatrix(this->exp_rotation(p.m_rotvec));
}

/*---------------------------------------------------------------
   Implements the writing to a CStream capability of
	 CSerializable objects
  ---------------------------------------------------------------*/
void CPose3D::writeToStream(mrpt::utils::CStream& out, int* version) const
{
	if (version)
		*version = 2;
	else
	{
		const CPose3DQuat q(*this);
		// The coordinates:
		out << q[0] << q[1] << q[2] << q[3] << q[4] << q[5] << q[6];
	}
}

/*---------------------------------------------------------------
	Implements the reading from a CStream capability of
		CSerializable objects
  ---------------------------------------------------------------*/
void CPose3D::readFromStream(mrpt::utils::CStream& in, int version)
{
	switch (version)
	{
		case 0:
		{
			// The coordinates:
			CMatrix HM2;
			in >> HM2;
			ASSERT_(mrpt::math::size(HM2, 1) == 4 && HM2.isSquare())

			m_ROT = HM2.block(0, 0, 3, 3).cast<double>();

			m_coords[0] = HM2.get_unsafe(0, 3);
			m_coords[1] = HM2.get_unsafe(1, 3);
			m_coords[2] = HM2.get_unsafe(2, 3);
			m_ypr_uptodate = false;
		}
		break;
		case 1:
		{
			// The coordinates:
			CMatrixDouble44 HM;
			in >> HM;

			m_ROT = HM.block(0, 0, 3, 3);

			m_coords[0] = HM.get_unsafe(0, 3);
			m_coords[1] = HM.get_unsafe(1, 3);
			m_coords[2] = HM.get_unsafe(2, 3);
			m_ypr_uptodate = false;
		}
		break;
		case 2:
		{
			// An equivalent CPose3DQuat
			CPose3DQuat p(UNINITIALIZED_QUATERNION);
			in >> p[0] >> p[1] >> p[2] >> p[3] >> p[4] >> p[5] >> p[6];

			// Extract XYZ + ROT from quaternion:
			m_ypr_uptodate = false;
			m_coords[0] = p.x();
			m_coords[1] = p.y();
			m_coords[2] = p.z();
			p.quat().rotationMatrixNoResize(m_ROT);
		}
		break;
		default:
			MRPT_THROW_UNKNOWN_SERIALIZATION_VERSION(version)
	};
}

/**  Textual output stream function.
 */
std::ostream& mrpt::poses::operator<<(std::ostream& o, const CPose3D& p)
{
	const std::streamsize old_pre = o.precision();
	const std::ios_base::fmtflags old_flags = o.flags();
	o << "(x,y,z,yaw,pitch,roll)=(" << std::fixed << std::setprecision(4)
	  << p.m_coords[0] << "," << p.m_coords[1] << "," << p.m_coords[2] << ","
	  << std::setprecision(2) << RAD2DEG(p.yaw()) << "deg,"
	  << RAD2DEG(p.pitch()) << "deg," << RAD2DEG(p.roll()) << "deg)";
	o.flags(old_flags);
	o.precision(old_pre);
	return o;
}

/*---------------------------------------------------------------
  Implements the writing to a mxArray for Matlab
 ---------------------------------------------------------------*/
#if MRPT_HAS_MATLAB
// Add to implement mexplus::from template specialization
IMPLEMENTS_MEXPLUS_FROM(mrpt::poses::CPose3D)

mxArray* CPose3D::writeToMatlab() const
{
	const char* fields[] = {"R", "t"};
	mexplus::MxArray pose_struct(
		mexplus::MxArray::Struct(sizeof(fields) / sizeof(fields[0]), fields));
	pose_struct.set("R", mrpt::math::convertToMatlab(this->m_ROT));
	pose_struct.set("t", mrpt::math::convertToMatlab(this->m_coords));
	return pose_struct.release();
}
#endif

/*---------------------------------------------------------------
				normalizeAngles
---------------------------------------------------------------*/
void CPose3D::normalizeAngles() { updateYawPitchRoll(); }
/*---------------------------------------------------------------
 Set the pose from 3D point and yaw/pitch/roll angles, in radians.
---------------------------------------------------------------*/
void CPose3D::setFromValues(
	const double x0, const double y0, const double z0, const double yaw,
	const double pitch, const double roll)
{
	m_coords[0] = x0;
	m_coords[1] = y0;
	m_coords[2] = z0;
	this->m_yaw = mrpt::math::wrapToPi(yaw);
	this->m_pitch = mrpt::math::wrapToPi(pitch);
	this->m_roll = mrpt::math::wrapToPi(roll);

	m_ypr_uptodate = true;

	rebuildRotationMatrix();
}

/*---------------------------------------------------------------
 Set the pose from 3D point and yaw/pitch/roll angles, in radians.
---------------------------------------------------------------*/
void CPose3D::rebuildRotationMatrix()
{
#ifdef HAVE_SINCOS
	double cy, sy;
	::sincos(m_yaw, &sy, &cy);
	double cp, sp;
	::sincos(m_pitch, &sp, &cp);
	double cr, sr;
	::sincos(m_roll, &sr, &cr);
#else
	const double cy = cos(m_yaw);
	const double sy = sin(m_yaw);
	const double cp = cos(m_pitch);
	const double sp = sin(m_pitch);
	const double cr = cos(m_roll);
	const double sr = sin(m_roll);
#endif

	MRPT_ALIGN16 const double rot_vals[] = {cy * cp,
											cy * sp * sr - sy * cr,
											cy * sp * cr + sy * sr,
											sy * cp,
											sy * sp * sr + cy * cr,
											sy * sp * cr - cy * sr,
											-sp,
											cp * sr,
											cp * cr};
	m_ROT.loadFromArray(rot_vals);
}

/*---------------------------------------------------------------
		Scalar multiplication.
---------------------------------------------------------------*/
void CPose3D::operator*=(const double s)
{
	updateYawPitchRoll();
	m_coords[0] *= s;
	m_coords[1] *= s;
	m_coords[2] *= s;
	m_yaw *= s;
	m_pitch *= s;
	m_roll *= s;
	rebuildRotationMatrix();
}

/*---------------------------------------------------------------
		getYawPitchRoll
---------------------------------------------------------------*/
void CPose3D::getYawPitchRoll(double& yaw, double& pitch, double& roll) const
{
	ASSERTDEBMSG_(
		std::abs(
			sqrt(
				square(m_ROT(0, 0)) + square(m_ROT(1, 0)) +
				square(m_ROT(2, 0))) -
			1) < 3e-3,
		"Homogeneous matrix is not orthogonal & normalized!: " +
			m_ROT.inMatlabFormat())
	ASSERTDEBMSG_(
		std::abs(
			sqrt(
				square(m_ROT(0, 1)) + square(m_ROT(1, 1)) +
				square(m_ROT(2, 1))) -
			1) < 3e-3,
		"Homogeneous matrix is not orthogonal & normalized!: " +
			m_ROT.inMatlabFormat())
	ASSERTDEBMSG_(
		std::abs(
			sqrt(
				square(m_ROT(0, 2)) + square(m_ROT(1, 2)) +
				square(m_ROT(2, 2))) -
			1) < 3e-3,
		"Homogeneous matrix is not orthogonal & normalized!: " +
			m_ROT.inMatlabFormat())

	// Pitch is in the range [-pi/2, pi/2 ], so this calculation is enough:
	pitch = atan2(
		-m_ROT(2, 0),
		hypot(m_ROT(0, 0), m_ROT(1, 0)));  // asin( - m_ROT(2,0) );

	// Roll:
	if ((fabs(m_ROT(2, 1)) + fabs(m_ROT(2, 2))) <
		10 * std::numeric_limits<double>::epsilon())
	{
		// Gimbal lock between yaw and roll. This one is arbitrarily forced to
		// be zero.
		// Check
		// http://reference.mrpt.org/devel/classmrpt_1_1poses_1_1_c_pose3_d.html.
		// If cos(pitch)==0, the homogeneous matrix is:
		// When sin(pitch)==1:
		//  /0  cysr-sycr cycr+sysr x\   /0  sin(r-y) cos(r-y)  x\.
		//  |0  sysr+cycr sycr-cysr y| = |0  cos(r-y) -sin(r-y) y|
		//  |-1     0         0     z|   |-1    0         0     z|
		//  \0      0         0     1/   \0     0         0     1/
		//
		// And when sin(pitch)=-1:
		//  /0 -cysr-sycr -cycr+sysr x\   /0 -sin(r+y) -cos(r+y) x\.
		//  |0 -sysr+cycr -sycr-cysr y| = |0 cos(r+y)  -sin(r+y) y|
		//  |1      0          0     z|   |1    0          0     z|
		//  \0      0          0     1/   \0    0          0     1/
		//
		// Both cases are in a "gimbal lock" status. This happens because pitch
		// is vertical.

		roll = 0.0;
		if (pitch > 0)
			yaw = atan2(m_ROT(1, 2), m_ROT(0, 2));
		else
			yaw = atan2(-m_ROT(1, 2), -m_ROT(0, 2));
	}
	else
	{
		roll = atan2(m_ROT(2, 1), m_ROT(2, 2));
		// Yaw:
		yaw = atan2(m_ROT(1, 0), m_ROT(0, 0));
	}
}

/*---------------------------------------------------------------
		sphericalCoordinates
---------------------------------------------------------------*/
void CPose3D::sphericalCoordinates(
	const TPoint3D& point, double& out_range, double& out_yaw,
	double& out_pitch) const
{
	// Pass to coordinates as seen from this 6D pose:
	TPoint3D local;
	this->inverseComposePoint(
		point.x, point.y, point.z, local.x, local.y, local.z);

	// Range:
	out_range = local.norm();

	// Yaw:
	if (local.y != 0 || local.x != 0)
		out_yaw = atan2(local.y, local.x);
	else
		out_yaw = 0;

	// Pitch:
	if (out_range != 0)
		out_pitch = -asin(local.z / out_range);
	else
		out_pitch = 0;
}

<<<<<<< HEAD
=======
CPose3D CPose3D::getOppositeScalar() const
{
	return CPose3D(
			-m_coords[0], -m_coords[1], -m_coords[2],
			-m_yaw, -m_pitch, -m_roll);
}

>>>>>>> bef6004a
/*---------------------------------------------------------------
		addComponents
---------------------------------------------------------------*/
void CPose3D::addComponents(const CPose3D& p)
{
	updateYawPitchRoll();
	m_coords[0] += p.m_coords[0];
	m_coords[1] += p.m_coords[1];
	m_coords[2] += p.m_coords[2];
	m_yaw += p.m_yaw;
	m_pitch += p.m_pitch;
	m_roll += p.m_roll;
	rebuildRotationMatrix();
}

/*---------------------------------------------------------------
		distanceEuclidean6D
---------------------------------------------------------------*/
double CPose3D::distanceEuclidean6D(const CPose3D& o) const
{
	updateYawPitchRoll();
	o.updateYawPitchRoll();
	return sqrt(
		square(o.m_coords[0] - m_coords[0]) +
		square(o.m_coords[1] - m_coords[1]) +
		square(o.m_coords[2] - m_coords[2]) +
		square(wrapToPi(o.m_yaw - m_yaw)) +
		square(wrapToPi(o.m_pitch - m_pitch)) +
		square(wrapToPi(o.m_roll - m_roll)));
}

/*---------------------------------------------------------------
		composePoint
---------------------------------------------------------------*/
void CPose3D::composePoint(
	double lx, double ly, double lz, double& gx, double& gy, double& gz,
	mrpt::math::CMatrixFixedNumeric<double, 3, 3>* out_jacobian_df_dpoint,
	mrpt::math::CMatrixFixedNumeric<double, 3, 6>* out_jacobian_df_dpose,
	mrpt::math::CMatrixFixedNumeric<double, 3, 6>* out_jacobian_df_dse3,
	bool use_small_rot_approx) const
{
	// Jacob: df/dpoint
	if (out_jacobian_df_dpoint) *out_jacobian_df_dpoint = m_ROT;

	// Jacob: df/dpose
	if (out_jacobian_df_dpose)
	{
		if (use_small_rot_approx)
		{
			// Linearized Jacobians around (yaw,pitch,roll)=(0,0,0):
			MRPT_ALIGN16 const double nums[3 * 6] = {
				1, 0, 0, -ly, lz, 0, 0, 1, 0, lx, 0, -lz, 0, 0, 1, 0, -lx, ly};
			out_jacobian_df_dpose->loadFromArray(nums);
		}
		else
		{
			// Exact Jacobians:
			updateYawPitchRoll();
#ifdef HAVE_SINCOS
			double cy, sy;
			::sincos(m_yaw, &sy, &cy);
			double cp, sp;
			::sincos(m_pitch, &sp, &cp);
			double cr, sr;
			::sincos(m_roll, &sr, &cr);
#else
			const double cy = cos(m_yaw);
			const double sy = sin(m_yaw);
			const double cp = cos(m_pitch);
			const double sp = sin(m_pitch);
			const double cr = cos(m_roll);
			const double sr = sin(m_roll);
#endif

			MRPT_ALIGN16 const double nums[3 * 6] = {
				1, 0, 0,
				-lx * sy * cp + ly * (-sy * sp * sr - cy * cr) +
					lz * (-sy * sp * cr + cy * sr),  // d_x'/d_yaw
				-lx * cy * sp + ly * (cy * cp * sr) +
					lz * (cy * cp * cr),  // d_x'/d_pitch
				ly * (cy * sp * cr + sy * sr) +
					lz * (-cy * sp * sr + sy * cr),  // d_x'/d_roll
				0,
				1, 0,
				lx * cy * cp + ly * (cy * sp * sr - sy * cr) +
					lz * (cy * sp * cr + sy * sr),  // d_y'/d_yaw
				-lx * sy * sp + ly * (sy * cp * sr) +
					lz * (sy * cp * cr),  // d_y'/d_pitch
				ly * (sy * sp * cr - cy * sr) +
					lz * (-sy * sp * sr - cy * cr),  // d_y'/d_roll
				0,
				0, 1,
				0,  // d_z' / d_yaw
				-lx * cp - ly * sp * sr - lz * sp * cr,  // d_z' / d_pitch
				ly * cp * cr - lz * cp * sr  // d_z' / d_roll
			};
			out_jacobian_df_dpose->loadFromArray(nums);
		}
	}

	gx = m_ROT(0, 0) * lx + m_ROT(0, 1) * ly + m_ROT(0, 2) * lz + m_coords[0];
	gy = m_ROT(1, 0) * lx + m_ROT(1, 1) * ly + m_ROT(1, 2) * lz + m_coords[1];
	gz = m_ROT(2, 0) * lx + m_ROT(2, 1) * ly + m_ROT(2, 2) * lz + m_coords[2];

	// Jacob: df/dse3
	if (out_jacobian_df_dse3)
	{
		MRPT_ALIGN16 const double nums[3 * 6] = {
			1, 0, 0, 0, gz, -gy, 0, 1, 0, -gz, 0, gx, 0, 0, 1, gy, -gx, 0};
		out_jacobian_df_dse3->loadFromArray(nums);
	}
}

// TODO: Use SSE2? OTOH, this forces mem align...
#if MRPT_HAS_SSE2 && defined(MRPT_USE_SSE2)
/*static inline __m128 transformSSE(const __m128* matrix, const __m128& in)
{
	ASSERT_(((size_t)matrix & 15) == 0);
	__m128 a0 = _mm_mul_ps(_mm_load_ps((float*)(matrix+0)),
_mm_shuffle_ps(in,in,_MM_SHUFFLE(0,0,0,0)));
	__m128 a1 = _mm_mul_ps(_mm_load_ps((float*)(matrix+1)),
_mm_shuffle_ps(in,in,_MM_SHUFFLE(1,1,1,1)));
	__m128 a2 = _mm_mul_ps(_mm_load_ps((float*)(matrix+2)),
_mm_shuffle_ps(in,in,_MM_SHUFFLE(2,2,2,2)));

	return _mm_add_ps(_mm_add_ps(a0,a1),a2);
}*/
#endif  // SSE2

/*---------------------------------------------------------------
		getAsVector
---------------------------------------------------------------*/
void CPose3D::getAsVector(CVectorDouble& r) const
{
	updateYawPitchRoll();
	r.resize(6);
	r[0] = m_coords[0];
	r[1] = m_coords[1];
	r[2] = m_coords[2];
	r[3] = m_yaw;
	r[4] = m_pitch;
	r[5] = m_roll;
}

void CPose3D::getAsVector(mrpt::math::CArrayDouble<6>& r) const
{
	updateYawPitchRoll();
	r[0] = m_coords[0];
	r[1] = m_coords[1];
	r[2] = m_coords[2];
	r[3] = m_yaw;
	r[4] = m_pitch;
	r[5] = m_roll;
}

/*---------------------------------------------------------------
		unary -
---------------------------------------------------------------*/
CPose3D mrpt::poses::operator-(const CPose3D& b)
{
	CMatrixDouble44 B_INV(UNINITIALIZED_MATRIX);
	b.getInverseHomogeneousMatrix(B_INV);
	return CPose3D(B_INV);
}

void CPose3D::getAsQuaternion(
	mrpt::math::CQuaternionDouble& q,
	mrpt::math::CMatrixFixedNumeric<double, 4, 3>* out_dq_dr) const
{
	updateYawPitchRoll();
	mrpt::math::TPose3D(0, 0, 0, m_yaw, m_pitch, m_roll)
		.getAsQuaternion(q, out_dq_dr);
}

bool mrpt::poses::operator==(const CPose3D& p1, const CPose3D& p2)
{
	return (p1.m_coords == p2.m_coords) &&
		   (p1.getRotationMatrix() == p2.getRotationMatrix());
}

bool mrpt::poses::operator!=(const CPose3D& p1, const CPose3D& p2)
{
	return (p1.m_coords != p2.m_coords) ||
		   (p1.getRotationMatrix() != p2.getRotationMatrix());
}

/*---------------------------------------------------------------
				point3D = pose3D + point3D
  ---------------------------------------------------------------*/
CPoint3D CPose3D::operator+(const CPoint3D& b) const
{
	return CPoint3D(
		m_coords[0] + m_ROT(0, 0) * b.x() + m_ROT(0, 1) * b.y() +
			m_ROT(0, 2) * b.z(),
		m_coords[1] + m_ROT(1, 0) * b.x() + m_ROT(1, 1) * b.y() +
			m_ROT(1, 2) * b.z(),
		m_coords[2] + m_ROT(2, 0) * b.x() + m_ROT(2, 1) * b.y() +
			m_ROT(2, 2) * b.z());
}

/*---------------------------------------------------------------
				point3D = pose3D + point2D
  ---------------------------------------------------------------*/
CPoint3D CPose3D::operator+(const CPoint2D& b) const
{
	return CPoint3D(
		m_coords[0] + m_ROT(0, 0) * b.x() + m_ROT(0, 1) * b.y(),
		m_coords[1] + m_ROT(1, 0) * b.x() + m_ROT(1, 1) * b.y(),
		m_coords[2] + m_ROT(2, 0) * b.x() + m_ROT(2, 1) * b.y());
}

/*---------------------------------------------------------------
				this = A + B
  ---------------------------------------------------------------*/
void CPose3D::composeFrom(const CPose3D& A, const CPose3D& B)
{
	// The translation part HM(0:3,3)
	if (this == &B)
	{
		// we need to make a temporary copy of the vector:
		const CArrayDouble<3> B_coords = B.m_coords;
		for (int r = 0; r < 3; r++)
			m_coords[r] = A.m_coords[r] + A.m_ROT(r, 0) * B_coords[0] +
						  A.m_ROT(r, 1) * B_coords[1] +
						  A.m_ROT(r, 2) * B_coords[2];
	}
	else
	{
		for (int r = 0; r < 3; r++)
			m_coords[r] = A.m_coords[r] + A.m_ROT(r, 0) * B.m_coords[0] +
						  A.m_ROT(r, 1) * B.m_coords[1] +
						  A.m_ROT(r, 2) * B.m_coords[2];
	}

	// Important: Make this multiplication AFTER the translational part, to cope
	// with the case when A==this
	m_ROT.multiply_AB(A.m_ROT, B.m_ROT);

	m_ypr_uptodate = false;
}

/** Convert this pose into its inverse, saving the result in itself. */
void CPose3D::inverse()
{
	CMatrixDouble33 inv_rot(UNINITIALIZED_MATRIX);
	CArrayDouble<3> inv_xyz;

	mrpt::math::homogeneousMatrixInverse(m_ROT, m_coords, inv_rot, inv_xyz);

	m_ROT = inv_rot;
	m_coords = inv_xyz;
	m_ypr_uptodate = false;
}

/*---------------------------------------------------------------
						isHorizontal
 ---------------------------------------------------------------*/
bool CPose3D::isHorizontal(const double tolerance) const
{
	updateYawPitchRoll();
	return (fabs(m_pitch) <= tolerance || M_PI - fabs(m_pitch) <= tolerance) &&
		   (fabs(m_roll) <= tolerance ||
			fabs(mrpt::math::wrapToPi(m_roll - M_PI)) <= tolerance);
}

/**  Makes \f$ this = A \ominus B \f$ this method is slightly more efficient
 * than "this= A - B;" since it avoids the temporary object.
  *  \note A or B can be "this" without problems.
  * \sa composeFrom, composePoint
  */
void CPose3D::inverseComposeFrom(const CPose3D& A, const CPose3D& B)
{
	// this    =    A  (-)  B
	// HM_this = inv(HM_B) * HM_A
	//
	// [  R_b  | t_b ] -1   [  R_a  | t_a ]    [ R_b^t * Ra |    ..    ]
	// [ ------+-----]    * [ ------+-----]  = [ ---------- +----------]
	// [ 0 0 0 |  1  ]      [ 0 0 0 |  1  ]    [  0  0   0  |      1   ]
	//

	// XYZ part:
	CMatrixDouble33 R_b_inv(UNINITIALIZED_MATRIX);
	CArrayDouble<3> t_b_inv;
	mrpt::math::homogeneousMatrixInverse(B.m_ROT, B.m_coords, R_b_inv, t_b_inv);

	for (int i = 0; i < 3; i++)
		m_coords[i] = t_b_inv[i] + R_b_inv(i, 0) * A.m_coords[0] +
					  R_b_inv(i, 1) * A.m_coords[1] +
					  R_b_inv(i, 2) * A.m_coords[2];

	// Rot part:
	m_ROT.multiply_AB(R_b_inv, A.m_ROT);
	m_ypr_uptodate = false;
}

/**  Computes the 3D point L such as \f$ L = G \ominus this \f$.
  * \sa composePoint, composeFrom
  */
void CPose3D::inverseComposePoint(
	const double gx, const double gy, const double gz, double& lx, double& ly,
	double& lz,
	mrpt::math::CMatrixFixedNumeric<double, 3, 3>* out_jacobian_df_dpoint,
	mrpt::math::CMatrixFixedNumeric<double, 3, 6>* out_jacobian_df_dpose,
	mrpt::math::CMatrixFixedNumeric<double, 3, 6>* out_jacobian_df_dse3) const
{
	CMatrixDouble33 R_inv(UNINITIALIZED_MATRIX);
	CArrayDouble<3> t_inv;
	mrpt::math::homogeneousMatrixInverse(m_ROT, m_coords, R_inv, t_inv);

	// Jacob: df/dpoint
	if (out_jacobian_df_dpoint) *out_jacobian_df_dpoint = R_inv;

	// Jacob: df/dpose
	if (out_jacobian_df_dpose)
	{
		// TODO: Perhaps this and the sin/cos's can be avoided if all needed
		// terms are already in m_ROT ???
		updateYawPitchRoll();

#ifdef HAVE_SINCOS
		double cy, sy;
		::sincos(m_yaw, &sy, &cy);
		double cp, sp;
		::sincos(m_pitch, &sp, &cp);
		double cr, sr;
		::sincos(m_roll, &sr, &cr);
#else
		const double cy = cos(m_yaw);
		const double sy = sin(m_yaw);
		const double cp = cos(m_pitch);
		const double sp = sin(m_pitch);
		const double cr = cos(m_roll);
		const double sr = sin(m_roll);
#endif

		const double m11_dy = -sy * cp;
		const double m12_dy = cy * cp;
		const double m13_dy = 0;
		const double m11_dp = -cy * sp;
		const double m12_dp = -sy * sp;
		const double m13_dp = -cp;
		const double m11_dr = 0;
		const double m12_dr = 0;
		const double m13_dr = 0;

		const double m21_dy = (-sy * sp * sr - cy * cr);
		const double m22_dy = (cy * sp * sr - sy * cr);
		const double m23_dy = 0;
		const double m21_dp = (cy * cp * sr);
		const double m22_dp = (sy * cp * sr);
		const double m23_dp = -sp * sr;
		const double m21_dr = (cy * sp * cr + sy * sr);
		const double m22_dr = (sy * sp * cr - cy * sr);
		const double m23_dr = cp * cr;

		const double m31_dy = (-sy * sp * cr + cy * sr);
		const double m32_dy = (cy * sp * cr + sy * sr);
		const double m33_dy = 0;
		const double m31_dp = (cy * cp * cr);
		const double m32_dp = (sy * cp * cr);
		const double m33_dp = -sp * cr;
		const double m31_dr = (-cy * sp * sr + sy * cr);
		const double m32_dr = (-sy * sp * sr - cy * cr);
		const double m33_dr = -cp * sr;

		const double Ax = gx - m_coords[0];
		const double Ay = gy - m_coords[1];
		const double Az = gz - m_coords[2];

		MRPT_ALIGN16 const double nums[3 * 6] = {
			-m_ROT(0, 0),
			-m_ROT(1, 0),
			-m_ROT(2, 0),
			Ax * m11_dy + Ay * m12_dy + Az * m13_dy,  // d_x'/d_yaw
			Ax * m11_dp + Ay * m12_dp + Az * m13_dp,  // d_x'/d_pitch
			Ax * m11_dr + Ay * m12_dr + Az * m13_dr,  // d_x'/d_roll

			-m_ROT(0, 1),
			-m_ROT(1, 1),
			-m_ROT(2, 1),
			Ax * m21_dy + Ay * m22_dy + Az * m23_dy,  // d_x'/d_yaw
			Ax * m21_dp + Ay * m22_dp + Az * m23_dp,  // d_x'/d_pitch
			Ax * m21_dr + Ay * m22_dr + Az * m23_dr,  // d_x'/d_roll

			-m_ROT(0, 2),
			-m_ROT(1, 2),
			-m_ROT(2, 2),
			Ax * m31_dy + Ay * m32_dy + Az * m33_dy,  // d_x'/d_yaw
			Ax * m31_dp + Ay * m32_dp + Az * m33_dp,  // d_x'/d_pitch
			Ax * m31_dr + Ay * m32_dr + Az * m33_dr,  // d_x'/d_roll
		};
		out_jacobian_df_dpose->loadFromArray(nums);
	}

	lx = t_inv[0] + R_inv(0, 0) * gx + R_inv(0, 1) * gy + R_inv(0, 2) * gz;
	ly = t_inv[1] + R_inv(1, 0) * gx + R_inv(1, 1) * gy + R_inv(1, 2) * gz;
	lz = t_inv[2] + R_inv(2, 0) * gx + R_inv(2, 1) * gy + R_inv(2, 2) * gz;

	// Jacob: df/dse3
	if (out_jacobian_df_dse3)
	{
		MRPT_ALIGN16 const double nums[3 * 6] = {
			-1, 0, 0, 0, -lz, ly, 0, -1, 0, lz, 0, -lx, 0, 0, -1, -ly, lx, 0};
		out_jacobian_df_dse3->loadFromArray(nums);
	}
}

CPose3D CPose3D::exp(
	const mrpt::math::CArrayNumeric<double, 6>& mu, bool pseudo_exponential)
{
	CPose3D P(UNINITIALIZED_POSE);
	CPose3D::exp(mu, P, pseudo_exponential);
	return P;
}

void CPose3D::exp(
	const mrpt::math::CArrayNumeric<double, 6>& mu, CPose3D& out_pose,
	bool pseudo_exponential)
{
	if (pseudo_exponential)
	{
		auto R = Sophus::SO3<double>::exp(mu.block<3, 1>(3, 0));
		out_pose.setRotationMatrix(R.matrix());
		out_pose.x(mu[0]);
		out_pose.y(mu[1]);
		out_pose.z(mu[2]);
	}
	else
	{
		auto R = Sophus::SE3<double>::exp(mu);
		out_pose = CPose3D(CMatrixDouble44(R.matrix()));
	}
}

CArrayDouble<3> CPose3D::ln_rotation() const
{
	Sophus::SO3<double> R(this->m_ROT);
	return R.log();
}

CMatrixDouble33 CPose3D::exp_rotation(
	const mrpt::math::CArrayNumeric<double, 3>& w)
{
	auto R = Sophus::SO3<double>::exp(w);
	return R.matrix();
}

void CPose3D::ln(CArrayDouble<6>& result) const
{
	const Sophus::SE3<double> RT(m_ROT, m_coords);
	result = RT.log();
}

/* The following code fragments are based on formulas originally reported in the
 * TooN and RobotVision packages */
namespace mrpt
{
namespace poses
{
template <class VEC3, class MAT33>
inline void deltaR(const MAT33& R, VEC3& v)
{
	v[0] = R(2, 1) - R(1, 2);
	v[1] = R(0, 2) - R(2, 0);
	v[2] = R(1, 0) - R(0, 1);
}

template <typename VEC3, typename MAT3x3, typename MAT3x9>
inline void M3x9(const VEC3& a, const MAT3x3& B, MAT3x9& RES)
{
	MRPT_ALIGN16 const double vals[] = {
		a[0],	 -B(0, 2), B(0, 1),  B(0, 2),  a[0],	-B(0, 0), -B(0, 1),
		B(0, 0),  a[0],		a[1],	 -B(1, 2), B(1, 1), B(1, 2),  a[1],
		-B(1, 0), -B(1, 1), B(1, 0),  a[1],		a[2],	-B(2, 2), B(2, 1),
		B(2, 2),  a[2],		-B(2, 0), -B(2, 1), B(2, 0), a[2]};
	RES.loadFromArray(vals);
}

inline CMatrixDouble33 ddeltaRt_dR(const CPose3D& P)
{
	const CMatrixDouble33& R = P.getRotationMatrix();
	const CArrayDouble<3>& t = P.m_coords;

	CArrayDouble<3> abc;
	deltaR(R, abc);
	double a = abc[0];
	double b = abc[1];
	double c = abc[2];

	MRPT_ALIGN16 const double vals[] = {
		-b * t[1] - c * t[2],	 2 * b * t[0] - a * t[1],
		2 * c * t[0] - a * t[2],  -b * t[0] + 2 * a * t[1],
		-a * t[0] - c * t[2],	 2 * c * t[1] - b * t[2],
		-c * t[0] + 2 * a * t[2], -c * t[1] + 2 * b * t[2],
		-a * t[0] - b * t[1]};
	return CMatrixDouble33(vals);
}

inline void dVinvt_dR(const CPose3D& P, CMatrixFixedNumeric<double, 3, 9>& J)
{
	CArrayDouble<3> a;
	CMatrixDouble33 B(UNINITIALIZED_MATRIX);

	const CMatrixDouble33& R = P.getRotationMatrix();
	const CArrayDouble<3>& t = P.m_coords;

	const double d = 0.5 * (R(0, 0) + R(1, 1) + R(2, 2) - 1);

	if (d > 0.9999)
	{
		a[0] = a[1] = a[2] = 0;
		B.zeros();
	}
	else
	{
		const double theta = acos(d);
		const double theta2 = square(theta);
		const double oned2 = (1 - square(d));
		const double sq = std::sqrt(oned2);
		const double cot = 1. / tan(0.5 * theta);
		const double csc2 = square(1. / sin(0.5 * theta));

		CMatrixDouble33 skewR(UNINITIALIZED_MATRIX);
		CArrayDouble<3> vr;
		deltaR(R, vr);
		mrpt::math::skew_symmetric3(vr, skewR);

		CArrayDouble<3> skewR_t;
		skewR.multiply_Ab(t, skewR_t);

		skewR_t *= -(d * theta - sq) / (8 * pow(sq, 3));
		a = skewR_t;

		CMatrixDouble33 skewR2(UNINITIALIZED_MATRIX);
		skewR2.multiply_AB(skewR, skewR);

		CArrayDouble<3> skewR2_t;
		skewR2.multiply_Ab(t, skewR2_t);
		skewR2_t *=
			(((theta * sq - d * theta2) * (0.5 * theta * cot - 1)) -
			 theta * sq * ((0.25 * theta * cot) + 0.125 * theta2 * csc2 - 1)) /
			(4 * theta2 * square(oned2));
		a += skewR2_t;

		mrpt::math::skew_symmetric3(t, B);
		B *= -0.5 * theta / (2 * sq);

		B += -(theta * cot - 2) / (8 * oned2) * ddeltaRt_dR(P);
	}
	M3x9(a, B, J);
}
}
}

void CPose3D::ln_jacob(mrpt::math::CMatrixFixedNumeric<double, 6, 12>& J) const
{
	J.zeros();
	// Jacobian structure 6x12:
	// (3rows, for t)       [       d_Vinvt_dR (3x9)    |  Vinv (3x3)  ]
	//                      [  -------------------------+------------- ]
	// (3rows, for \omega)  [       d_lnR_dR   (3x9)    |    0 (3x3)   ]
	//
	//          derivs wrt:     R_col1 R_col2  R_col3   |       t
	//
	// (Will be explained better in:
	// http://www.mrpt.org/6D_poses:equivalences_compositions_and_uncertainty )
	//
	{
		CMatrixFixedNumeric<double, 3, 9> M(UNINITIALIZED_MATRIX);
		ln_rot_jacob(m_ROT, M);
		J.insertMatrix(3, 0, M);
	}
	{
		CMatrixFixedNumeric<double, 3, 9> M(UNINITIALIZED_MATRIX);
		dVinvt_dR(*this, M);
		J.insertMatrix(0, 0, M);
	}

	const CMatrixDouble33& R = m_ROT;
	CArrayDouble<3> omega;
	CMatrixDouble33 Omega(UNINITIALIZED_MATRIX);

	CMatrixDouble33 V_inv(UNINITIALIZED_MATRIX);
	V_inv.unit(3, 1.0);  // Start with the identity_3

	const double d = 0.5 * (R(0, 0) + R(1, 1) + R(2, 2) - 1);
	if (d > 0.99999)
	{
		mrpt::poses::deltaR(R, omega);
		omega *= 0.5;
		mrpt::math::skew_symmetric3(omega, Omega);
		CMatrixDouble33 Omega2(UNINITIALIZED_MATRIX);
		Omega2.multiply_AAt(Omega);
		Omega2 *= 1.0 / 12.0;

		Omega *= 0.5;

		V_inv -= Omega;
		V_inv -= Omega2;
	}
	else
	{
		mrpt::poses::deltaR(R, omega);

		const double theta = acos(d);
		omega *= theta / (2 * std::sqrt(1 - d * d));

		mrpt::math::skew_symmetric3(omega, Omega);

		CMatrixDouble33 Omega2(UNINITIALIZED_MATRIX);
		Omega2.multiply_AAt(Omega);

		Omega2 *= (1 - theta / (2 * std::tan(theta * 0.5))) / square(theta);
		Omega *= 0.5;

		V_inv -= Omega;
		V_inv += Omega2;
	}
	J.insertMatrix(0, 9, V_inv);
}

void CPose3D::ln_rot_jacob(
	const CMatrixDouble33& R, CMatrixFixedNumeric<double, 3, 9>& M)
{
	const double d = 0.5 * (R(0, 0) + R(1, 1) + R(2, 2) - 1);
	CArrayDouble<3> a;
	CMatrixDouble33 B(UNINITIALIZED_MATRIX);
	if (d > 0.99999)
	{
		a[0] = a[1] = a[2] = 0;
		B.unit(3, -0.5);
	}
	else
	{
		const double theta = acos(d);
		const double d2 = square(d);
		const double sq = std::sqrt(1 - d2);
		deltaR(R, a);
		a *= (d * theta - sq) / (4 * (sq * sq * sq));
		B.unit(3, -theta / (2 * sq));
	}
	M3x9(a, B, M);
}

// Eq. 10.3.5 in tech report
// http://ingmec.ual.es/~jlblanco/papers/jlblanco2010geometry3D_techrep.pdf
void CPose3D::jacob_dexpeD_de(
	const CPose3D& D, Eigen::Matrix<double, 12, 6>& jacob)
{
	jacob.block<9, 3>(0, 0).setZero();
	jacob.block<3, 3>(9, 0).setIdentity();
	for (int i = 0; i < 3; i++)
	{
		Eigen::Block<Eigen::Matrix<double, 12, 6>, 3, 3, false> trg_blc =
			jacob.block<3, 3>(3 * i, 3);
		mrpt::math::skew_symmetric3_neg(D.m_ROT.block<3, 1>(0, i), trg_blc);
	}
	{
		Eigen::Block<Eigen::Matrix<double, 12, 6>, 3, 3, false> trg_blc =
			jacob.block<3, 3>(9, 3);
		mrpt::math::skew_symmetric3_neg(D.m_coords, trg_blc);
	}
}

// Eq. 10.3.7 in tech report
// http://ingmec.ual.es/~jlblanco/papers/jlblanco2010geometry3D_techrep.pdf
void CPose3D::jacob_dAexpeD_de(
	const CPose3D& A, const CPose3D& D, Eigen::Matrix<double, 12, 6>& jacob)
{
	jacob.block<9, 3>(0, 0).setZero();
	jacob.block<3, 3>(9, 0) = A.getRotationMatrix();
	Eigen::Matrix<double, 3, 3> aux;
	for (int i = 0; i < 3; i++)
	{
		mrpt::math::skew_symmetric3_neg(
			D.getRotationMatrix().block<3, 1>(0, i), aux);
		jacob.block<3, 3>(3 * i, 3) = A.m_ROT * aux;
	}
	mrpt::math::skew_symmetric3_neg(D.m_coords, aux);
	jacob.block<3, 3>(9, 3) = A.m_ROT * aux;
}

void CPose3D::setToNaN()
{
	for (int i = 0; i < 3; i++)
		for (int j = 0; j < 3; j++)
			m_ROT(i, j) = std::numeric_limits<double>::quiet_NaN();

	for (int i = 0; i < 3; i++)
		m_coords[i] = std::numeric_limits<double>::quiet_NaN();
}<|MERGE_RESOLUTION|>--- conflicted
+++ resolved
@@ -410,8 +410,6 @@
 		out_pitch = 0;
 }
 
-<<<<<<< HEAD
-=======
 CPose3D CPose3D::getOppositeScalar() const
 {
 	return CPose3D(
@@ -419,7 +417,6 @@
 			-m_yaw, -m_pitch, -m_roll);
 }
 
->>>>>>> bef6004a
 /*---------------------------------------------------------------
 		addComponents
 ---------------------------------------------------------------*/
