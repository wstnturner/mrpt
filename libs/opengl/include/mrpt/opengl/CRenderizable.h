/* +------------------------------------------------------------------------+
   |                     Mobile Robot Programming Toolkit (MRPT)            |
   |                          http://www.mrpt.org/                          |
   |                                                                        |
   | Copyright (c) 2005-2017, Individual contributors, see AUTHORS file     |
   | See: http://www.mrpt.org/Authors - All rights reserved.                |
   | Released under BSD License. See details in http://www.mrpt.org/License |
   +------------------------------------------------------------------------+ */
#ifndef opengl_CRenderizable_H
#define opengl_CRenderizable_H

#include <mrpt/utils/CSerializable.h>
#include <mrpt/utils/TColor.h>
#include <mrpt/math/math_frwds.h>
#include <mrpt/poses/CPose3D.h>
#include <mrpt/opengl/opengl_fonts.h>
#include <mrpt/opengl/link_pragmas.h>
#include <mrpt/math/lightweight_geom_data.h>
#include <deque>

namespace mrpt
{
<<<<<<< HEAD
namespace opengl
{
class COpenGLViewport;
class CSetOfObjects;

/** The base class of 3D objects that can be directly rendered through OpenGL.
  *  In this class there are a set of common properties to all 3D objects,
  *mainly:
  *		- A name (m_name): A name that can be optionally asigned to objects for
  *easing its reference.
  *		- 6D coordinates (x,y,z,yaw,pitch,roll), relative to the "current"
  *reference framework. By default, any object is referenced to global scene
  *coordinates.
  *		- A RGB color: This field will be used in simple elements (points,
  *lines,
  *text,...) but is ignored in more complex objects that carry their own color
  *information (triangle sets,...)
  *  See the main class opengl::COpenGLScene
  *  \sa opengl::COpenGLScene, mrpt::opengl
  * \ingroup mrpt_opengl_grp
  */
class OPENGL_IMPEXP CRenderizable : public mrpt::utils::CSerializable
{
	DEFINE_VIRTUAL_SERIALIZABLE(CRenderizable)

	friend class mrpt::opengl::COpenGLViewport;
	friend class mrpt::opengl::CSetOfObjects;

   protected:
	std::string m_name;
	bool m_show_name;
	/** Color components in the range [0,255] */
	mrpt::utils::TColor m_color;
	/** 6D pose wrt the parent coordinate reference. This class automatically
	 * holds the cached 3x3 rotation matrix for quick load into opengl stack. */
	mrpt::poses::CPose3D m_pose;
	/** Scale components to apply to the object (default=1) */
	float m_scale_x, m_scale_y, m_scale_z;
	/** Is the object visible? (default=true) */
	bool m_visible;

   public:
	/** @name Changes the appearance of the object to render
		@{ */

	/** Changes the name of the object */
	void setName(const std::string& n) { m_name = n; }
	/** Returns the name of the object */
	const std::string& getName() const { return m_name; }
	inline bool isVisible()
		const /** Is the object visible? \sa setVisibility */
	{
		return m_visible;
	}
	inline void setVisibility(
		bool visible =
			true) /** Set object visibility (default=true) \sa isVisible */
	{
		m_visible = visible;
	}

	/** Enables or disables showing the name of the object as a label when
	 * rendering */
	inline void enableShowName(bool showName = true) { m_show_name = showName; }
	/** \sa enableShowName */
	inline bool isShowNameEnabled() const { return m_show_name; }
	/** Set the 3D pose from a mrpt::poses::CPose3D object (return a ref to
	 * this) */
	CRenderizable& setPose(const mrpt::poses::CPose3D& o);
	/** Set the 3D pose from a mrpt::poses::CPose3D object (return a ref to
	 * this) */
	CRenderizable& setPose(const mrpt::poses::CPose2D& o);
	/** Set the 3D pose from a  mrpt::math::TPose3D object (return a ref to
	 * this) */
	CRenderizable& setPose(const mrpt::math::TPose3D& o);
	/** Set the 3D pose from a  mrpt::math::TPose3D object (return a ref to
	 * this) */
	CRenderizable& setPose(const mrpt::math::TPose2D& o);
	/** Set the 3D pose from a mrpt::poses::CPose3D object (return a ref to
	 * this) */
	CRenderizable& setPose(const mrpt::poses::CPoint3D& o);
	/** Set the 3D pose from a mrpt::poses::CPose3D object (return a ref to
	 * this) */
	CRenderizable& setPose(const mrpt::poses::CPoint2D& o);

	/** Returns the 3D pose of the object as TPose3D */
	mrpt::math::TPose3D getPose() const;
	/** Returns a const ref to the 3D pose of the object as mrpt::poses::CPose3D
	 * (which explicitly contains the 3x3 rotation matrix) */
	inline const mrpt::poses::CPose3D& getPoseRef() const { return m_pose; }
	/** Changes the location of the object, keeping untouched the orientation
	 * \return a ref to this */
	inline CRenderizable& setLocation(double x, double y, double z)
	{
		m_pose.x(x);
		m_pose.y(y);
		m_pose.z(z);
		return *this;
	}

	/** Changes the location of the object, keeping untouched the orientation
	 * \return a ref to this  */
	inline CRenderizable& setLocation(const mrpt::math::TPoint3D& p)
	{
		m_pose.x(p.x);
		m_pose.y(p.y);
		m_pose.z(p.z);
		return *this;
	}

	/** Translation relative to parent coordinate origin. */
	inline double getPoseX() const { return m_pose.x(); }
	/** Translation relative to parent coordinate origin. */
	inline double getPoseY() const { return m_pose.y(); }
	/** Translation relative to parent coordinate origin. */
	inline double getPoseZ() const { return m_pose.z(); }
	/** Rotation relative to parent coordinate origin, in **DEGREES**. */
	inline double getPoseYaw() const
	{
		return mrpt::utils::RAD2DEG(m_pose.yaw());
	}
	/** Rotation relative to parent coordinate origin, in **DEGREES**. */
	inline double getPosePitch() const
	{
		return mrpt::utils::RAD2DEG(m_pose.pitch());
	}
	/** Rotation relative to parent coordinate origin, in **DEGREES**. */
	inline double getPoseRoll() const
	{
		return mrpt::utils::RAD2DEG(m_pose.roll());
	}
	/** Rotation relative to parent coordinate origin, in radians. */
	inline double getPoseYawRad() const { return m_pose.yaw(); }
	/** Rotation relative to parent coordinate origin, in radians. */
	inline double getPosePitchRad() const { return m_pose.pitch(); }
	/** Rotation relative to parent coordinate origin, in radians. */
	inline double getPoseRollRad() const { return m_pose.roll(); }
	/** Color components in the range [0,1] */
	inline double getColorR() const { return m_color.R / 255.; }
	/** Color components in the range [0,1] */
	inline double getColorG() const { return m_color.G / 255.; }
	/** Color components in the range [0,1] */
	inline double getColorB() const { return m_color.B / 255.; }
	/** Color components in the range [0,1] */
	inline double getColorA() const { return m_color.A / 255.; }
	/** Color components in the range [0,255] */
	inline uint8_t getColorR_u8() const { return m_color.R; }
	/** Color components in the range [0,255] */
	inline uint8_t getColorG_u8() const { return m_color.G; }
	/** Color components in the range [0,255] */
	inline uint8_t getColorB_u8() const { return m_color.B; }
	/** Color components in the range [0,255] */
	inline uint8_t getColorA_u8() const { return m_color.A; }
	/**Color components in the range [0,1] \return a ref to this */
	CRenderizable& setColorR(const double r)
	{
		return setColorR_u8(static_cast<uint8_t>(255 * r));
	}
	/**Color components in the range [0,1] \return a ref to this */
	CRenderizable& setColorG(const double g)
	{
		return setColorG_u8(static_cast<uint8_t>(255 * g));
	}
	/**Color components in the range [0,1] \return a ref to this */
	CRenderizable& setColorB(const double b)
	{
		return setColorB_u8(static_cast<uint8_t>(255 * b));
	}
	/**Color components in the range [0,1] \return a ref to this */
	CRenderizable& setColorA(const double a)
	{
		return setColorA_u8(static_cast<uint8_t>(255 * a));
	}
=======
	namespace opengl
	{
		class COpenGLViewport;
		class CSetOfObjects;


		// This must be added to any CSerializable derived class:
		DEFINE_SERIALIZABLE_PRE_CUSTOM_BASE_LINKAGE( CRenderizable, mrpt::utils::CSerializable, OPENGL_IMPEXP )

		/** A list of objects pointers, automatically managing memory free at destructor, and managing copies correctly. */
		typedef std::deque<CRenderizablePtr> CListOpenGLObjects;

		/** The base class of 3D objects that can be directly rendered through OpenGL.
		  *  In this class there are a set of common properties to all 3D objects, mainly:
		  *		- A name (m_name): A name that can be optionally asigned to objects for easing its reference.
		  *		- 6D coordinates (x,y,z,yaw,pitch,roll), relative to the "current" reference framework. By default, any object is referenced to global scene coordinates.
		  *		- A RGB color: This field will be used in simple elements (points, lines, text,...) but is ignored in more complex objects that carry their own color information (triangle sets,...)
		  *  See the main class opengl::COpenGLScene
		  *  \sa opengl::COpenGLScene, mrpt::opengl
		  * \ingroup mrpt_opengl_grp
		  */
		class OPENGL_IMPEXP CRenderizable : public mrpt::utils::CSerializable
		{
			DEFINE_VIRTUAL_SERIALIZABLE( CRenderizable )

			friend class mrpt::opengl::COpenGLViewport;
			friend class mrpt::opengl::CSetOfObjects;

		protected:
			std::string				m_name;
			bool					m_show_name;
			mrpt::utils::TColor		m_color;	//!< Color components in the range [0,255]
			mrpt::poses::CPose3D    m_pose;                                     //!< 6D pose wrt the parent coordinate reference. This class automatically holds the cached 3x3 rotation matrix for quick load into opengl stack.
			float					m_scale_x, m_scale_y, m_scale_z;			//!< Scale components to apply to the object (default=1)
			bool					m_visible; //!< Is the object visible? (default=true)

 		public:
			/** @name Changes the appearance of the object to render
			    @{ */

			void setName(const std::string &n) { m_name=n; } //!< Changes the name of the object
			const std::string &getName() const { return m_name; } //!< Returns the name of the object

			inline bool isVisible() const /** Is the object visible? \sa setVisibility */  { return m_visible; }
			inline void setVisibility(bool visible=true) /** Set object visibility (default=true) \sa isVisible */  { m_visible=visible; }

			inline void enableShowName(bool showName=true) { m_show_name=showName; }	//!< Enables or disables showing the name of the object as a label when rendering
			inline bool isShowNameEnabled() const { return m_show_name; }	//!< \sa enableShowName

			CRenderizable& setPose( const mrpt::poses::CPose3D &o ); //!< Set the 3D pose from a mrpt::poses::CPose3D object \return a ref to this
			CRenderizable& setPose( const mrpt::poses::CPose2D &o ); //!< Set the 3D pose from a mrpt::poses::CPose2D object \return a ref to this
			CRenderizable& setPose( const mrpt::math::TPose3D &o ); //!< Set the 3D pose from a  mrpt::math::TPose3D object \return a ref to this
			CRenderizable& setPose( const mrpt::math::TPose2D &o ); //!< Set the 3D pose from a  mrpt::math::TPose2D object \return a ref to this
			CRenderizable& setPose( const mrpt::poses::CPoint3D &o ); //!< Set the 3D pose from a mrpt::poses::CPoint3D object \return a ref to this
			CRenderizable& setPose( const mrpt::poses::CPoint2D &o ); //!< Set the 3D pose from a mrpt::poses::CPoint2D object \return a ref to this

			mrpt::math::TPose3D getPose() const;	//!< Returns the 3D pose of the object as TPose3D
			/** Returns a const ref to the 3D pose of the object as mrpt::poses::CPose3D (which explicitly contains the 3x3 rotation matrix) */
			inline const mrpt::poses::CPose3D & getPoseRef() const { return m_pose; }

			/** Changes the location of the object, keeping untouched the orientation  \return a ref to this */
			inline CRenderizable& setLocation(double x,double y,double z) { m_pose.x(x); m_pose.y(y); m_pose.z(z); return *this; }

			/** Changes the location of the object, keeping untouched the orientation  \return a ref to this  */
			inline CRenderizable& setLocation(const mrpt::math::TPoint3D &p ) { m_pose.x(p.x); m_pose.y(p.y); m_pose.z(p.z); return *this;  }

			inline double getPoseX() const { return m_pose.x(); } //!< Translation relative to parent coordinate origin.
			inline double getPoseY() const { return m_pose.y(); } //!< Translation relative to parent coordinate origin.
			inline double getPoseZ() const { return m_pose.z(); } //!< Translation relative to parent coordinate origin.
			inline double getPoseYaw() const { return mrpt::utils::RAD2DEG(m_pose.yaw()); } //!< Rotation relative to parent coordinate origin, in **DEGREES**.
			inline double getPosePitch() const { return mrpt::utils::RAD2DEG(m_pose.pitch()); } //!< Rotation relative to parent coordinate origin, in **DEGREES**.
			inline double getPoseRoll() const { return mrpt::utils::RAD2DEG(m_pose.roll()); } //!< Rotation relative to parent coordinate origin, in **DEGREES**.
			inline double getPoseYawRad() const { return m_pose.yaw(); } //!< Rotation relative to parent coordinate origin, in radians.
			inline double getPosePitchRad() const { return m_pose.pitch(); } //!< Rotation relative to parent coordinate origin, in radians.
			inline double getPoseRollRad() const { return m_pose.roll(); } //!< Rotation relative to parent coordinate origin, in radians.

			inline double getColorR() const { return m_color.R/255.; } //!< Color components in the range [0,1]
			inline double getColorG() const { return m_color.G/255.; } //!< Color components in the range [0,1]
			inline double getColorB() const { return m_color.B/255.; } //!< Color components in the range [0,1]
			inline double getColorA() const { return m_color.A/255.; } //!< Color components in the range [0,1]

			inline uint8_t getColorR_u8() const { return m_color.R; } //!< Color components in the range [0,255]
			inline uint8_t getColorG_u8() const { return m_color.G; } //!< Color components in the range [0,255]
			inline uint8_t getColorB_u8() const { return m_color.B; } //!< Color components in the range [0,255]
			inline uint8_t getColorA_u8() const { return m_color.A; } //!< Color components in the range [0,255]

			CRenderizable&  setColorR(const double r)	{return setColorR_u8(static_cast<uint8_t>(255*r));}	//!<Color components in the range [0,1] \return a ref to this
			CRenderizable&  setColorG(const double g)	{return setColorG_u8(static_cast<uint8_t>(255*g));}	//!<Color components in the range [0,1] \return a ref to this
			CRenderizable&  setColorB(const double b)	{return setColorB_u8(static_cast<uint8_t>(255*b));}	//!<Color components in the range [0,1] \return a ref to this
			CRenderizable&  setColorA(const double a)	{return setColorA_u8(static_cast<uint8_t>(255*a));}	//!<Color components in the range [0,1] \return a ref to this

			virtual CRenderizable&  setColorR_u8(const uint8_t r)	{m_color.R=r; return *this;}	//!<Color components in the range [0,255] \return a ref to this
			virtual CRenderizable&  setColorG_u8(const uint8_t g)	{m_color.G=g; return *this;}	//!<Color components in the range [0,255] \return a ref to this
			virtual CRenderizable&  setColorB_u8(const uint8_t b)	{m_color.B=b; return *this;}	//!<Color components in the range [0,255] \return a ref to this
			virtual CRenderizable&  setColorA_u8(const uint8_t a)	{m_color.A=a; return *this;}	//!<Color components in the range [0,255] \return a ref to this

			inline CRenderizable& setScale(float s)  { m_scale_x=m_scale_y=m_scale_z = s; return *this; } //!< Scale to apply to the object, in all three axes (default=1)  \return a ref to this
			inline CRenderizable& setScale(float sx,float sy,float sz)  { m_scale_x=sx; m_scale_y=sy; m_scale_z = sz; return *this; } //!< Scale to apply to the object in each axis (default=1)  \return a ref to this
			inline float getScaleX() const { return m_scale_x; }  //!< Get the current scaling factor in one axis
			inline float getScaleY() const { return m_scale_y; }  //!< Get the current scaling factor in one axis
			inline float getScaleZ() const { return m_scale_z; }  //!< Get the current scaling factor in one axis


			inline mrpt::utils::TColorf getColor() const { return mrpt::utils::TColorf(m_color); }  //!< Returns the object color property as a TColorf
			CRenderizable& setColor( const mrpt::utils::TColorf &c) //!< Changes the default object color \return a ref to this
			{
				return setColor_u8(mrpt::utils::TColor(c.R*255.f,c.G*255.f,c.B*255.f,c.A*255.f));
			}

			/** Set the color components of this object (R,G,B,Alpha, in the range 0-1)  \return a ref to this */
			inline CRenderizable& setColor( double R, double G, double B, double A=1) { return setColor_u8(R*255,G*255,B*255,A*255); }

			inline const mrpt::utils::TColor &getColor_u8() const { return m_color; }  //!< Returns the object color property as a TColor
			/*** Changes the default object color \return a ref to this */
			virtual CRenderizable& setColor_u8( const mrpt::utils::TColor &c);

			/** Set the color components of this object (R,G,B,Alpha, in the range 0-255)  \return a ref to this */
			CRenderizable& setColor_u8( uint8_t R, uint8_t G, uint8_t B, uint8_t A=255) { return setColor_u8(mrpt::utils::TColor(R,G,B,A)); }

			/** @} */


			/** Default constructor:  */
			CRenderizable();
			virtual ~CRenderizable();

			/** Interface for the stlplus smart pointer class. */
			inline CRenderizable * clone() const
			{
				return static_cast<CRenderizable*>( this->duplicate() );
			}

			/** Implements the rendering of 3D objects in each class derived from CRenderizable.
			  */
			virtual void  render() const = 0;

			/** Simulation of ray-trace, given a pose. Returns true if the ray effectively collisions with the object (returning the distance to the origin of the ray in "dist"), or false in other case. "dist" variable yields undefined behaviour when false is returned
			  */
			virtual bool traceRay(const mrpt::poses::CPose3D &o,double &dist) const;


			/** This method is safe for calling from within ::render() methods \sa renderTextBitmap, mrpt::opengl::gl_utils */
			static void	renderTextBitmap( const char *str, void *fontStyle );

			/** Return the exact width in pixels for a given string, as will be rendered by renderTextBitmap().
			  * \sa renderTextBitmap, mrpt::opengl::gl_utils
			  */
			static int textBitmapWidth(
				const std::string &str,
				mrpt::opengl::TOpenGLFont    font = mrpt::opengl::MRPT_GLUT_BITMAP_TIMES_ROMAN_24 );

			/** Render a text message in the current rendering context, creating a glViewport in the way (do not call within ::render() methods)
			  *   - Coordinates (x,y) are 2D pixels, starting at bottom-left of the viewport. Negative numbers will wrap to the opposite side of the viewport (e.g. x=-10 means 10px fromt the right).
			  *   - The text color is defined by (color_r,color_g,color_b), each float numbers in the range [0,1].
			  *  \sa renderTextBitmap, textBitmapWidth, mrpt::opengl::gl_utils
			  */
			static void renderTextBitmap(
				int screen_x,
				int screen_y,
				const std::string &str,
				float  color_r=1,
				float  color_g=1,
				float  color_b=1,
				mrpt::opengl::TOpenGLFont    font = mrpt::opengl::MRPT_GLUT_BITMAP_TIMES_ROMAN_24
				);

			/** Evaluates the bounding box of this object (including possible children) in the coordinate frame of the object parent. */
			virtual void getBoundingBox(mrpt::math::TPoint3D &bb_min, mrpt::math::TPoint3D &bb_max) const = 0;

		protected:
			/** Checks glGetError and throws an exception if an error situation is found */
			static void checkOpenGLError();

			void  writeToStreamRender(utils::CStream &out) const;
			void  readFromStreamRender(utils::CStream &in);

			/** Returns the lowest next free texture name (avoid using OpenGL's own function since we may call them from different threads and seem it's not cool).  */
			static unsigned int getNewTextureNumber();
			static void releaseTextureName(unsigned int i);

		};
		DEFINE_SERIALIZABLE_POST_CUSTOM_BASE_LINKAGE( CRenderizable, mrpt::utils::CSerializable, OPENGL_IMPEXP )
>>>>>>> bef6004a

	/**Color components in the range [0,255] \return a ref to this */
	virtual CRenderizable& setColorR_u8(const uint8_t r)
	{
		m_color.R = r;
		return *this;
	}
	/**Color components in the range [0,255] \return a ref to this */
	virtual CRenderizable& setColorG_u8(const uint8_t g)
	{
		m_color.G = g;
		return *this;
	}
	/**Color components in the range [0,255] \return a ref to this */
	virtual CRenderizable& setColorB_u8(const uint8_t b)
	{
		m_color.B = b;
		return *this;
	}
	/**Color components in the range [0,255] \return a ref to this */
	virtual CRenderizable& setColorA_u8(const uint8_t a)
	{
		m_color.A = a;
		return *this;
	}

	/** Scale to apply to the object, in all three axes (default=1)  \return a
	 * ref to this */
	inline CRenderizable& setScale(float s)
	{
		m_scale_x = m_scale_y = m_scale_z = s;
		return *this;
	}
	/** Scale to apply to the object in each axis (default=1)  \return a ref to
	 * this */
	inline CRenderizable& setScale(float sx, float sy, float sz)
	{
		m_scale_x = sx;
		m_scale_y = sy;
		m_scale_z = sz;
		return *this;
	}
	/** Get the current scaling factor in one axis */
	inline float getScaleX() const { return m_scale_x; }
	/** Get the current scaling factor in one axis */
	inline float getScaleY() const { return m_scale_y; }
	/** Get the current scaling factor in one axis */
	inline float getScaleZ() const { return m_scale_z; }
	/** Returns the object color property as a TColorf */
	inline mrpt::utils::TColorf getColor() const
	{
		return mrpt::utils::TColorf(m_color);
	}
	/** Changes the default object color \return a ref to this */
	CRenderizable& setColor(const mrpt::utils::TColorf& c)
	{
		return setColor_u8(
			mrpt::utils::TColor(
				c.R * 255.f, c.G * 255.f, c.B * 255.f, c.A * 255.f));
	}

	/** Set the color components of this object (R,G,B,Alpha, in the range 0-1)
	 * \return a ref to this */
	inline CRenderizable& setColor(double R, double G, double B, double A = 1)
	{
		return setColor_u8(R * 255, G * 255, B * 255, A * 255);
	}

	/** Returns the object color property as a TColor */
	inline const mrpt::utils::TColor& getColor_u8() const { return m_color; }
	/*** Changes the default object color \return a ref to this */
	virtual CRenderizable& setColor_u8(const mrpt::utils::TColor& c);

	/** Set the color components of this object (R,G,B,Alpha, in the range
	 * 0-255)  \return a ref to this */
	CRenderizable& setColor_u8(uint8_t R, uint8_t G, uint8_t B, uint8_t A = 255)
	{
		return setColor_u8(mrpt::utils::TColor(R, G, B, A));
	}

	/** @} */

	/** Default constructor:  */
	CRenderizable();
	virtual ~CRenderizable();

	/** Implements the rendering of 3D objects in each class derived from
	 * CRenderizable.
	  */
	virtual void render() const = 0;

	/** Simulation of ray-trace, given a pose. Returns true if the ray
	 * effectively collisions with the object (returning the distance to the
	 * origin of the ray in "dist"), or false in other case. "dist" variable
	 * yields undefined behaviour when false is returned
	  */
	virtual bool traceRay(const mrpt::poses::CPose3D& o, double& dist) const;

	/** This method is safe for calling from within ::render() methods \sa
	 * renderTextBitmap, mrpt::opengl::gl_utils */
	static void renderTextBitmap(const char* str, void* fontStyle);

	/** Return the exact width in pixels for a given string, as will be rendered
	 * by renderTextBitmap().
	  * \sa renderTextBitmap, mrpt::opengl::gl_utils
	  */
	static int textBitmapWidth(
		const std::string& str,
		mrpt::opengl::TOpenGLFont font =
			mrpt::opengl::MRPT_GLUT_BITMAP_TIMES_ROMAN_24);

	/** Render a text message in the current rendering context, creating a
	 * glViewport in the way (do not call within ::render() methods)
	  *   - Coordinates (x,y) are 2D pixels, starting at bottom-left of the
	 * viewport. Negative numbers will wrap to the opposite side of the viewport
	 * (e.g. x=-10 means 10px fromt the right).
	  *   - The text color is defined by (color_r,color_g,color_b), each float
	 * numbers in the range [0,1].
	  *  \sa renderTextBitmap, textBitmapWidth, mrpt::opengl::gl_utils
	  */
	static void renderTextBitmap(
		int screen_x, int screen_y, const std::string& str, float color_r = 1,
		float color_g = 1, float color_b = 1,
		mrpt::opengl::TOpenGLFont font =
			mrpt::opengl::MRPT_GLUT_BITMAP_TIMES_ROMAN_24);

	/** Evaluates the bounding box of this object (including possible children)
	 * in the coordinate frame of the object parent. */
	virtual void getBoundingBox(
		mrpt::math::TPoint3D& bb_min, mrpt::math::TPoint3D& bb_max) const = 0;

   protected:
	/** Checks glGetError and throws an exception if an error situation is found
	 */
	static void checkOpenGLError();

	void writeToStreamRender(utils::CStream& out) const;
	void readFromStreamRender(utils::CStream& in);

	/** Returns the lowest next free texture name (avoid using OpenGL's own
	 * function since we may call them from different threads and seem it's not
	 * cool).  */
	static unsigned int getNewTextureNumber();
	static void releaseTextureName(unsigned int i);
};
/** A list of objects pointers, automatically managing memory free at
 * destructor, and managing copies correctly. */
using CListOpenGLObjects = std::deque<CRenderizable::Ptr>

	DEFINE_SERIALIZABLE_POST_CUSTOM_BASE_LINKAGE(
		CRenderizable, mrpt::utils::CSerializable, OPENGL_IMPEXP);

/** Applies a mrpt::poses::CPose3D transformation to the object. Note that this
 * method doesn't <i>set</i> the pose to the given value, but <i>combines</i> it
 * with the existing one.
  * \sa setPose */
OPENGL_IMPEXP CRenderizable::Ptr& operator<<(
	CRenderizable::Ptr& r, const mrpt::poses::CPose3D& p);

}  // end namespace

}  // End of namespace

// This header goes here so there we can use "CRenderizable::Ptr"
//#include <mrpt/opengl/gl_utils.h>

#endif<|MERGE_RESOLUTION|>--- conflicted
+++ resolved
@@ -20,7 +20,6 @@
 
 namespace mrpt
 {
-<<<<<<< HEAD
 namespace opengl
 {
 class COpenGLViewport;
@@ -194,191 +193,6 @@
 	{
 		return setColorA_u8(static_cast<uint8_t>(255 * a));
 	}
-=======
-	namespace opengl
-	{
-		class COpenGLViewport;
-		class CSetOfObjects;
-
-
-		// This must be added to any CSerializable derived class:
-		DEFINE_SERIALIZABLE_PRE_CUSTOM_BASE_LINKAGE( CRenderizable, mrpt::utils::CSerializable, OPENGL_IMPEXP )
-
-		/** A list of objects pointers, automatically managing memory free at destructor, and managing copies correctly. */
-		typedef std::deque<CRenderizablePtr> CListOpenGLObjects;
-
-		/** The base class of 3D objects that can be directly rendered through OpenGL.
-		  *  In this class there are a set of common properties to all 3D objects, mainly:
-		  *		- A name (m_name): A name that can be optionally asigned to objects for easing its reference.
-		  *		- 6D coordinates (x,y,z,yaw,pitch,roll), relative to the "current" reference framework. By default, any object is referenced to global scene coordinates.
-		  *		- A RGB color: This field will be used in simple elements (points, lines, text,...) but is ignored in more complex objects that carry their own color information (triangle sets,...)
-		  *  See the main class opengl::COpenGLScene
-		  *  \sa opengl::COpenGLScene, mrpt::opengl
-		  * \ingroup mrpt_opengl_grp
-		  */
-		class OPENGL_IMPEXP CRenderizable : public mrpt::utils::CSerializable
-		{
-			DEFINE_VIRTUAL_SERIALIZABLE( CRenderizable )
-
-			friend class mrpt::opengl::COpenGLViewport;
-			friend class mrpt::opengl::CSetOfObjects;
-
-		protected:
-			std::string				m_name;
-			bool					m_show_name;
-			mrpt::utils::TColor		m_color;	//!< Color components in the range [0,255]
-			mrpt::poses::CPose3D    m_pose;                                     //!< 6D pose wrt the parent coordinate reference. This class automatically holds the cached 3x3 rotation matrix for quick load into opengl stack.
-			float					m_scale_x, m_scale_y, m_scale_z;			//!< Scale components to apply to the object (default=1)
-			bool					m_visible; //!< Is the object visible? (default=true)
-
- 		public:
-			/** @name Changes the appearance of the object to render
-			    @{ */
-
-			void setName(const std::string &n) { m_name=n; } //!< Changes the name of the object
-			const std::string &getName() const { return m_name; } //!< Returns the name of the object
-
-			inline bool isVisible() const /** Is the object visible? \sa setVisibility */  { return m_visible; }
-			inline void setVisibility(bool visible=true) /** Set object visibility (default=true) \sa isVisible */  { m_visible=visible; }
-
-			inline void enableShowName(bool showName=true) { m_show_name=showName; }	//!< Enables or disables showing the name of the object as a label when rendering
-			inline bool isShowNameEnabled() const { return m_show_name; }	//!< \sa enableShowName
-
-			CRenderizable& setPose( const mrpt::poses::CPose3D &o ); //!< Set the 3D pose from a mrpt::poses::CPose3D object \return a ref to this
-			CRenderizable& setPose( const mrpt::poses::CPose2D &o ); //!< Set the 3D pose from a mrpt::poses::CPose2D object \return a ref to this
-			CRenderizable& setPose( const mrpt::math::TPose3D &o ); //!< Set the 3D pose from a  mrpt::math::TPose3D object \return a ref to this
-			CRenderizable& setPose( const mrpt::math::TPose2D &o ); //!< Set the 3D pose from a  mrpt::math::TPose2D object \return a ref to this
-			CRenderizable& setPose( const mrpt::poses::CPoint3D &o ); //!< Set the 3D pose from a mrpt::poses::CPoint3D object \return a ref to this
-			CRenderizable& setPose( const mrpt::poses::CPoint2D &o ); //!< Set the 3D pose from a mrpt::poses::CPoint2D object \return a ref to this
-
-			mrpt::math::TPose3D getPose() const;	//!< Returns the 3D pose of the object as TPose3D
-			/** Returns a const ref to the 3D pose of the object as mrpt::poses::CPose3D (which explicitly contains the 3x3 rotation matrix) */
-			inline const mrpt::poses::CPose3D & getPoseRef() const { return m_pose; }
-
-			/** Changes the location of the object, keeping untouched the orientation  \return a ref to this */
-			inline CRenderizable& setLocation(double x,double y,double z) { m_pose.x(x); m_pose.y(y); m_pose.z(z); return *this; }
-
-			/** Changes the location of the object, keeping untouched the orientation  \return a ref to this  */
-			inline CRenderizable& setLocation(const mrpt::math::TPoint3D &p ) { m_pose.x(p.x); m_pose.y(p.y); m_pose.z(p.z); return *this;  }
-
-			inline double getPoseX() const { return m_pose.x(); } //!< Translation relative to parent coordinate origin.
-			inline double getPoseY() const { return m_pose.y(); } //!< Translation relative to parent coordinate origin.
-			inline double getPoseZ() const { return m_pose.z(); } //!< Translation relative to parent coordinate origin.
-			inline double getPoseYaw() const { return mrpt::utils::RAD2DEG(m_pose.yaw()); } //!< Rotation relative to parent coordinate origin, in **DEGREES**.
-			inline double getPosePitch() const { return mrpt::utils::RAD2DEG(m_pose.pitch()); } //!< Rotation relative to parent coordinate origin, in **DEGREES**.
-			inline double getPoseRoll() const { return mrpt::utils::RAD2DEG(m_pose.roll()); } //!< Rotation relative to parent coordinate origin, in **DEGREES**.
-			inline double getPoseYawRad() const { return m_pose.yaw(); } //!< Rotation relative to parent coordinate origin, in radians.
-			inline double getPosePitchRad() const { return m_pose.pitch(); } //!< Rotation relative to parent coordinate origin, in radians.
-			inline double getPoseRollRad() const { return m_pose.roll(); } //!< Rotation relative to parent coordinate origin, in radians.
-
-			inline double getColorR() const { return m_color.R/255.; } //!< Color components in the range [0,1]
-			inline double getColorG() const { return m_color.G/255.; } //!< Color components in the range [0,1]
-			inline double getColorB() const { return m_color.B/255.; } //!< Color components in the range [0,1]
-			inline double getColorA() const { return m_color.A/255.; } //!< Color components in the range [0,1]
-
-			inline uint8_t getColorR_u8() const { return m_color.R; } //!< Color components in the range [0,255]
-			inline uint8_t getColorG_u8() const { return m_color.G; } //!< Color components in the range [0,255]
-			inline uint8_t getColorB_u8() const { return m_color.B; } //!< Color components in the range [0,255]
-			inline uint8_t getColorA_u8() const { return m_color.A; } //!< Color components in the range [0,255]
-
-			CRenderizable&  setColorR(const double r)	{return setColorR_u8(static_cast<uint8_t>(255*r));}	//!<Color components in the range [0,1] \return a ref to this
-			CRenderizable&  setColorG(const double g)	{return setColorG_u8(static_cast<uint8_t>(255*g));}	//!<Color components in the range [0,1] \return a ref to this
-			CRenderizable&  setColorB(const double b)	{return setColorB_u8(static_cast<uint8_t>(255*b));}	//!<Color components in the range [0,1] \return a ref to this
-			CRenderizable&  setColorA(const double a)	{return setColorA_u8(static_cast<uint8_t>(255*a));}	//!<Color components in the range [0,1] \return a ref to this
-
-			virtual CRenderizable&  setColorR_u8(const uint8_t r)	{m_color.R=r; return *this;}	//!<Color components in the range [0,255] \return a ref to this
-			virtual CRenderizable&  setColorG_u8(const uint8_t g)	{m_color.G=g; return *this;}	//!<Color components in the range [0,255] \return a ref to this
-			virtual CRenderizable&  setColorB_u8(const uint8_t b)	{m_color.B=b; return *this;}	//!<Color components in the range [0,255] \return a ref to this
-			virtual CRenderizable&  setColorA_u8(const uint8_t a)	{m_color.A=a; return *this;}	//!<Color components in the range [0,255] \return a ref to this
-
-			inline CRenderizable& setScale(float s)  { m_scale_x=m_scale_y=m_scale_z = s; return *this; } //!< Scale to apply to the object, in all three axes (default=1)  \return a ref to this
-			inline CRenderizable& setScale(float sx,float sy,float sz)  { m_scale_x=sx; m_scale_y=sy; m_scale_z = sz; return *this; } //!< Scale to apply to the object in each axis (default=1)  \return a ref to this
-			inline float getScaleX() const { return m_scale_x; }  //!< Get the current scaling factor in one axis
-			inline float getScaleY() const { return m_scale_y; }  //!< Get the current scaling factor in one axis
-			inline float getScaleZ() const { return m_scale_z; }  //!< Get the current scaling factor in one axis
-
-
-			inline mrpt::utils::TColorf getColor() const { return mrpt::utils::TColorf(m_color); }  //!< Returns the object color property as a TColorf
-			CRenderizable& setColor( const mrpt::utils::TColorf &c) //!< Changes the default object color \return a ref to this
-			{
-				return setColor_u8(mrpt::utils::TColor(c.R*255.f,c.G*255.f,c.B*255.f,c.A*255.f));
-			}
-
-			/** Set the color components of this object (R,G,B,Alpha, in the range 0-1)  \return a ref to this */
-			inline CRenderizable& setColor( double R, double G, double B, double A=1) { return setColor_u8(R*255,G*255,B*255,A*255); }
-
-			inline const mrpt::utils::TColor &getColor_u8() const { return m_color; }  //!< Returns the object color property as a TColor
-			/*** Changes the default object color \return a ref to this */
-			virtual CRenderizable& setColor_u8( const mrpt::utils::TColor &c);
-
-			/** Set the color components of this object (R,G,B,Alpha, in the range 0-255)  \return a ref to this */
-			CRenderizable& setColor_u8( uint8_t R, uint8_t G, uint8_t B, uint8_t A=255) { return setColor_u8(mrpt::utils::TColor(R,G,B,A)); }
-
-			/** @} */
-
-
-			/** Default constructor:  */
-			CRenderizable();
-			virtual ~CRenderizable();
-
-			/** Interface for the stlplus smart pointer class. */
-			inline CRenderizable * clone() const
-			{
-				return static_cast<CRenderizable*>( this->duplicate() );
-			}
-
-			/** Implements the rendering of 3D objects in each class derived from CRenderizable.
-			  */
-			virtual void  render() const = 0;
-
-			/** Simulation of ray-trace, given a pose. Returns true if the ray effectively collisions with the object (returning the distance to the origin of the ray in "dist"), or false in other case. "dist" variable yields undefined behaviour when false is returned
-			  */
-			virtual bool traceRay(const mrpt::poses::CPose3D &o,double &dist) const;
-
-
-			/** This method is safe for calling from within ::render() methods \sa renderTextBitmap, mrpt::opengl::gl_utils */
-			static void	renderTextBitmap( const char *str, void *fontStyle );
-
-			/** Return the exact width in pixels for a given string, as will be rendered by renderTextBitmap().
-			  * \sa renderTextBitmap, mrpt::opengl::gl_utils
-			  */
-			static int textBitmapWidth(
-				const std::string &str,
-				mrpt::opengl::TOpenGLFont    font = mrpt::opengl::MRPT_GLUT_BITMAP_TIMES_ROMAN_24 );
-
-			/** Render a text message in the current rendering context, creating a glViewport in the way (do not call within ::render() methods)
-			  *   - Coordinates (x,y) are 2D pixels, starting at bottom-left of the viewport. Negative numbers will wrap to the opposite side of the viewport (e.g. x=-10 means 10px fromt the right).
-			  *   - The text color is defined by (color_r,color_g,color_b), each float numbers in the range [0,1].
-			  *  \sa renderTextBitmap, textBitmapWidth, mrpt::opengl::gl_utils
-			  */
-			static void renderTextBitmap(
-				int screen_x,
-				int screen_y,
-				const std::string &str,
-				float  color_r=1,
-				float  color_g=1,
-				float  color_b=1,
-				mrpt::opengl::TOpenGLFont    font = mrpt::opengl::MRPT_GLUT_BITMAP_TIMES_ROMAN_24
-				);
-
-			/** Evaluates the bounding box of this object (including possible children) in the coordinate frame of the object parent. */
-			virtual void getBoundingBox(mrpt::math::TPoint3D &bb_min, mrpt::math::TPoint3D &bb_max) const = 0;
-
-		protected:
-			/** Checks glGetError and throws an exception if an error situation is found */
-			static void checkOpenGLError();
-
-			void  writeToStreamRender(utils::CStream &out) const;
-			void  readFromStreamRender(utils::CStream &in);
-
-			/** Returns the lowest next free texture name (avoid using OpenGL's own function since we may call them from different threads and seem it's not cool).  */
-			static unsigned int getNewTextureNumber();
-			static void releaseTextureName(unsigned int i);
-
-		};
-		DEFINE_SERIALIZABLE_POST_CUSTOM_BASE_LINKAGE( CRenderizable, mrpt::utils::CSerializable, OPENGL_IMPEXP )
->>>>>>> bef6004a
-
 	/**Color components in the range [0,255] \return a ref to this */
 	virtual CRenderizable& setColorR_u8(const uint8_t r)
 	{
@@ -538,10 +352,6 @@
 	CRenderizable::Ptr& r, const mrpt::poses::CPose3D& p);
 
 }  // end namespace
-
 }  // End of namespace
 
-// This header goes here so there we can use "CRenderizable::Ptr"
-//#include <mrpt/opengl/gl_utils.h>
-
 #endif