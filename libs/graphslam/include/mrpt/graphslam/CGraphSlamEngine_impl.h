--- conflicted
+++ resolved
@@ -414,13 +414,8 @@
 	if (m_init_timestamp == INVALID_TIMESTAMP) {
 		MRPT_LOG_DEBUG_STREAM( "execGraphSlamStep: first run");
 
-<<<<<<< HEAD
 		if (observation) {
-			MRPT_LOG_DEBUG_STREAM << "Observation only dataset!";
-=======
-		if (observation.present()) {
 			MRPT_LOG_DEBUG_STREAM( "Observation only dataset!");
->>>>>>> ca944368
 			m_observation_only_dataset = true; // false by default
 			m_init_timestamp = observation->timestamp;
 		}
@@ -724,13 +719,8 @@
 	using namespace mrpt::utils;
 	using namespace mrpt::poses;
 
-<<<<<<< HEAD
-	MRPT_LOG_DEBUG_STREAM << "Computing the occupancy gridmap...";
+	MRPT_LOG_DEBUG_STREAM( "Computing the occupancy gridmap...");
 	std::lock_guard<std::mutex> m_graph_lock(m_graph_section);
-=======
-	MRPT_LOG_DEBUG_STREAM( "Computing the occupancy gridmap...");
-	mrpt::synch::CCriticalSectionLocker m_graph_lock(&m_graph_section);
->>>>>>> ca944368
 
 	// set the map parameters
 	mrpt::maps::COccupancyGridMap2D gridmap(
@@ -1002,13 +992,8 @@
 				{
 					// rename the whole directory to DATE_TIME_${OUTPUT_DIR_NAME}
 					string dst_fname = output_dir_fname + cur_date_validstr;
-<<<<<<< HEAD
-					MRPT_LOG_INFO_STREAM << "Renaming directory to: " << dst_fname;
+					MRPT_LOG_INFO_STREAM( "Renaming directory to: " << dst_fname);
 					string* error_msg = nullptr;
-=======
-					MRPT_LOG_INFO_STREAM( "Renaming directory to: " << dst_fname);
-					string* error_msg = NULL;
->>>>>>> ca944368
 					bool did_rename = renameFile(output_dir_fname,
 							dst_fname,
 							error_msg);
@@ -1609,13 +1594,8 @@
 	MRPT_LOG_ERROR_STREAM("Cannot toggle visibility of specified object.\n"
 			<< "Make sure that the corresponding visualization flag ("
 			<< viz_flag
-<<<<<<< HEAD
-			<< ") is set to true in the .ini file.";
+			<< ") is set to true in the .ini file.");
 	std::this_thread::sleep_for(std::chrono::milliseconds(sleep_time));
-=======
-			<< ") is set to true in the .ini file.");
-	mrpt::system::sleep(sleep_time);
->>>>>>> ca944368
 
 	MRPT_END;
 }
@@ -1683,17 +1663,10 @@
 			COpenGLScene::Ptr scene = m_win->get3DSceneAndLock();
 			CRenderizable::Ptr obj = scene->getByName(scan_name.str());
 
-<<<<<<< HEAD
 			CSetOfObjects::Ptr scan_obj;
 			if (!obj) {
-				MRPT_LOG_DEBUG_STREAM << "CSetOfObjects for nodeID " << *node_it <<
-					"doesn't exist. Creating it...";
-=======
-			CSetOfObjectsPtr scan_obj;
-			if (obj.null()) {
 				MRPT_LOG_DEBUG_STREAM("CSetOfObjects for nodeID " << *node_it <<
 					"doesn't exist. Creating it...");
->>>>>>> ca944368
 
 				scan_obj = CSetOfObjects::Create();
 
@@ -2362,13 +2335,8 @@
 	// first initialize the directory where the files are to be placed
 	this->initOutputDir(output_dir_fname);
 
-<<<<<<< HEAD
-	MRPT_LOG_INFO_STREAM << "Generating detailed class report...";
+	MRPT_LOG_INFO_STREAM( "Generating detailed class report...");
 	std::lock_guard<std::mutex> m_graph_lock(m_graph_section);
-=======
-	MRPT_LOG_INFO_STREAM( "Generating detailed class report...");
-	mrpt::synch::CCriticalSectionLocker m_graph_lock(&m_graph_section);
->>>>>>> ca944368
 
 	std::string report_str;
 	std::string fname;
