--- conflicted
+++ resolved
@@ -47,7 +47,6 @@
 template <class GRAPH_T = typename mrpt::graphs::CNetworkOfPoses2DInf>
 class CRegistrationDeciderOrOptimizer : public mrpt::utils::COutputLogger
 {
-<<<<<<< HEAD
    public:
 	/**\Default Ctor*/
 	CRegistrationDeciderOrOptimizer();
@@ -179,174 +178,6 @@
 	 */
 	static const std::string header_sep;
 	static const std::string report_sep;
-=======
-	public:
-
-		/**\Default Ctor*/
-		CRegistrationDeciderOrOptimizer();
-		/**\Dtor*/
-		virtual ~CRegistrationDeciderOrOptimizer();
-		/**\brief Generic method for fetching the incremental action-observations (or
-		 * observation-only) measurements
-		 *
-		 * \return True if operation was successful. Criteria for Success depend on
-		 * the decider/optimizer implementing this method
-		 */
-		virtual bool updateState(
-				mrpt::obs::CActionCollectionPtr action,
-				mrpt::obs::CSensoryFramePtr observations,
-				mrpt::obs::CObservationPtr observation ) = 0;
-		/**\brief Fetch a CWindowManager pointer.
-		 *
-		 * CWindowManager instance should contain a CDisplayWindow3D* and,
-		 * optionally, a CWindowObserver pointer so that interaction with the
-		 * window is possible
-		 */
-		virtual void setWindowManagerPtr(
-				mrpt::graphslam::CWindowManager* win_manager);
-		/**\brief Get the name of the rawlog file.
-		 *
-		 * This method is automatically called in the CGraphSlamEngine initialization
-		 * method. However fname is empty in case we are running graphSLAM online
-		 * (e.g. via the ROS-wrapper)
-		 */
-		virtual void setRawlogFile(const std::string& fname);
-		/**\brief Fetch a mrpt::synch::CCriticalSection for locking the GRAPH_T
-		 * resource.
-		 *
-		 * Handy for realising multithreading in the derived classes.
-		 *
-		 * \warning Beware that prior to the decider/optimizer public method call,
-		 * the CCriticalSection will already be locked from CGraphSlamEngine_t
-		 * instance, but this isn't effective in multithreaded implementations where
-		 * the decider/optimizer itself has to lock the function at which the extra
-		 * thread runs.
-		 */
-		virtual void setCriticalSectionPtr(
-				mrpt::synch::CCriticalSection* graph_section);
-		/**\brief Initialize visual objects in CDisplayWindow (e.g. \em add an
-		 * object to scene).
-		 *
-		 * \exception std::exception If the method is called without having first
-		 * provided a CDisplayWindow3D* to the class instance
-		 *
-		 * \sa setWindowManagerPtr, updateVisuals, initializeViewports
-		 */
-		virtual void initializeVisuals();
-		/**\brief Update the relevant visual features in CDisplayWindow.
-		 *
-		 *\exception std::exception If the method is called without having first
-		 * provided a CDisplayWindow3D* to the class instance
-		 *
-		 * \sa setWindowManagerPtr, initializeVisuals, updteViewports
-		 */
-		virtual void updateVisuals();
-		/**\brief Get a list of the window events that happened since the last call.
-		 *
-		 * Method in derived classes is automatically called from the
-		 * CGraphSlamEngine_t instance. After that, decider/optimizer should just
-		 * fetch the parameters that it is interested in.
-		 */
-		virtual void notifyOfWindowEvents(
-				const std::map<std::string, bool>& events_occurred);
-		/**\brief Load the necessary for the decider/optimizer configuration parameters.
-		 */
-		virtual void loadParams(const std::string& source_fname);
-		/**\brief Print the problem parameters - relevant to the decider/optimizer to the
-		 * screen in a unified/compact way.
-		 */
-		virtual void printParams() const;
-		/**\brief Read the verbosity level from a specific section of a .ini file.
-		 *
-		 * Utility method for all the derived classes to set this level in a
-		 * consistent manner
-		 */
-		void setVerbosityLevelFromSection(std::string source_fname, std::string section);
-		/**\brief Fill the provided string with a detailed report of the
-		 * decider/optimizer state.
-		 *
-		 * Report should include (part of) the following:
-		 * - Timing of important methods
-		 * - Properties fo class at the current time
-		 * - Logging of commands until current time
-		 */
-		virtual void getDescriptiveReport(std::string* report_str) const;
-
-		/**\brief Fetch the graph on which the decider/optimizer will work on.
-		 *
-		 */
-		virtual void setGraphPtr(GRAPH_T* graph);
-
-		/**\brief Initialize the COutputLogger, CTimeLogger instances given the
-		 * name of the decider/optimizer at hand
-		 */
-		virtual void initializeLoggers(const std::string& name);
-		virtual void setClassName(const std::string& name);
-		bool isMultiRobotSlamClass();
-
-		virtual void initMiscActions() { }
-
-		std::string getClassName() const { return m_class_name; };
-
-	protected:
-		void dumpVisibilityErrorMsg(std::string viz_flag,
-				int sleep_time=500 /* ms */);
-		/**\brief Handy function for making all the visuals assertions in a
-		 * compact manner
-		 */
-		virtual void assertVisualsVars();
-		/**\brief Pointer to the graph that is under construction */
-		GRAPH_T* m_graph;
-		mrpt::synch::CCriticalSection* m_graph_section;
-
-		/** \name Visuals-related variables methods
-		 */
-		/**\{*/
-		/**\brief Pointer to the CWindowManager object used to store
-		 * visuals-related instances
-		 */
-		/**\brief Initialize the viewports for the current decider / optimizer
-		 *
-		 * \warning This method is automatically called at the end of
-		 * CRegistrationDeciderOrOptimizer::initializeVisuals
-		 *
-		 * \sa initializeVisuals, updateViewports
-		 */
-		virtual void initViewports();
-		/**\brief Update the viewports for the current decider / optimizer
-		 *
-		 * \warning This method is automatically called at the end of
-		 * CRegistrationDeciderOrOptimizer::updateVisuals
-		 *
-		 * \sa initializeVisuals, updateViewports
-		 */
-		virtual void updateViewports();
-
-		mrpt::graphslam::CWindowManager* m_win_manager;
-		/**\brief Window to use */
-		mrpt::gui::CDisplayWindow3D* m_win;
-		/**\brief CWindowObserver object for monitoring various visual-oriented
-		 * events.*/
-		mrpt::graphslam::CWindowObserver* m_win_observer;
-		bool m_initialized_visuals;
-		/**\}*/
-
-		/**\brief Time logger instance */
-		mrpt::utils::CTimeLogger m_time_logger;
-		/**\brief Name of the class instance */
-		std::string m_class_name;
-		/**\brief Boolean indicating if the current class can be used in
-		 * multi-robot SLAM operations
-		 */
-		bool is_mr_slam_class;
-
-		std::string m_rawlog_fname;
-
-		/**\brief Separator string to be used in debugging messages
-		 */
-		static const std::string header_sep;
-		static const std::string report_sep;
->>>>>>> bef6004a
 };
 }
 }  // end of namespaces
