/* +------------------------------------------------------------------------+
   |                     Mobile Robot Programming Toolkit (MRPT)            |
   |                          http://www.mrpt.org/                          |
   |                                                                        |
   | Copyright (c) 2005-2017, Individual contributors, see AUTHORS file     |
   | See: http://www.mrpt.org/Authors - All rights reserved.                |
   | Released under BSD License. See details in http://www.mrpt.org/License |
   +------------------------------------------------------------------------+ */
#ifndef CRANGESCANEDGEREGISTRATIONDECIDER_H
#define CRANGESCANEDGEREGISTRATIONDECIDER_H

#include <mrpt/graphslam/interfaces/CEdgeRegistrationDecider.h>
#include <mrpt/graphslam/misc/CRangeScanOps.h>
#include <mrpt/graphslam/misc/TSlidingWindow.h>
#include <mrpt/graphslam/misc/TNodeProps.h>
#include <mrpt/math/data_utils.h>
#include <mrpt/obs/CObservation2DRangeScan.h>
#include <mrpt/opengl/COpenGLScene.h>
#include <mrpt/opengl/CRenderizable.h>
#include <mrpt/opengl/CPlanarLaserScan.h>
#include <mrpt/system/filesystem.h>
#include <mrpt/system/datetime.h>
#include <mrpt/system/os.h>
#include <mrpt/utils/CFileOutputStream.h>
#include <mrpt/utils/CFileInputStream.h>
#include <mrpt/utils/CImage.h>
#include <mrpt/utils/TColor.h>
#include <mrpt/utils/mrpt_stdint.h>

namespace mrpt
{
namespace graphslam
{
namespace deciders
{
/**\brief Edge Registration Decider Interface from which RangeScanner-based
 * ERDs can inherit from.
 *
 * Holds common vars for the underlying classes and provides methods for
 * accessing and modifying them. Also takes care of common visualization needed
 * in derived classes
 *
 * \note Since the decider inherits from the CRangeScanOps class, it parses the
 * configuration parameters of the latter as well from the "ICP" section. Refer
 * to the CRangeScanOps documentation for its list of configuration parameters
 *
 * ### .ini Configuration Parameters
 *
 * \htmlinclude graphslam-engine_config_params_preamble.txt
 *
 * - \b ICP_goodness_thresh
 *   + \a Section       : EdgeRegistrationDeciderParameters
 *   + \a Default value : 0.75
 *   + \a Required      : FALSE
 *   + \a Description   : Threshold for accepting a scan-matching edge between
 *   the current and previous nodes. If "-1" an adaptive threshold is going to
 *   be used
 *
 * - \b enable_range_viewport
 *   + \a Section       : VisualizationParameters
 *   + \a Default value : TRUE
 *   + \a Required      : FALSE
 *   + \a Description   : Applicable only when dealing with RGB-D datasets
 *
 * - \b enable_intensity_viewport
 *   + \a Section       : VisualizationParameters
 *   + \a Default value : FALSE
 *   + \a Required      : FALSE
 *   + \a Description   : Applicable only when dealing with RGB-D datasets
 *
 * \todo update docs for ini configuration files -> see loadParams
 *
 */
<<<<<<< HEAD
template <class GRAPH_T>
class CRangeScanEdgeRegistrationDecider
	: public virtual CEdgeRegistrationDecider<GRAPH_T>,
	  public CRangeScanOps<GRAPH_T>
{
   public:
	typedef mrpt::graphslam::deciders::CEdgeRegistrationDecider<GRAPH_T>
		parent_t;
	/**\brief Typedef for accessing methods of the
	 * RangeScanRegistrationDecider_t parent class.
	 */
	typedef mrpt::graphslam::deciders::CRangeScanOps<GRAPH_T> range_ops_t;
	typedef std::map<mrpt::utils::TNodeID,
					 mrpt::obs::CObservation2DRangeScan::Ptr>
		nodes_to_scans2D_t;

	CRangeScanEdgeRegistrationDecider();
	~CRangeScanEdgeRegistrationDecider();

   protected:
	/**\name Relevant-observations manipulation
	 * Methods for manipulating the underlying storage of the
	 * observation that the specific decider implementations.
	 * \note Defining a generic way of dealing with the underlying
	 * measurements, allows for flexible storage as well as possible
	 * modification to the method behavior.
	 */
	/**\{ */
	/**\brief Fetch the latest observation that the current instance
	 * received (most probably during a call to the updateState method.
	 */
	// TODO - Implement these
	/**\} */

	virtual void loadParams(const std::string& source_fname);
	virtual void printParams() const;
	/**\brief Map for keeping track of the observation recorded at each graph
	 * position
	 */
	nodes_to_scans2D_t m_nodes_to_laser_scans2D;
	/**\brief Keep track of the total number of registered nodes since the last
	 * time class method was called
	 */
	size_t m_last_total_num_nodes;

   private:
};
}
}
}  // end of namespaces
=======
template<class GRAPH_T>
class CRangeScanEdgeRegistrationDecider :
	public virtual CEdgeRegistrationDecider<GRAPH_T>,
	public virtual CRangeScanOps<GRAPH_T>
	{
		public:
		typedef mrpt::graphslam::deciders::CEdgeRegistrationDecider<GRAPH_T>
			parent_t;
		/**\brief Typedef for accessing methods of the
		 * RangeScanRegistrationDecider_t parent class.
		 */
		typedef mrpt::graphslam::deciders::CRangeScanOps<GRAPH_T>
			range_ops_t;
		typedef std::map<
			mrpt::utils::TNodeID,
			mrpt::obs::CObservation2DRangeScanPtr> nodes_to_scans2D_t;
		typedef std::map<
			mrpt::utils::TNodeID,
			mrpt::obs::CObservation3DRangeScanPtr> nodes_to_scans3D_t;
		typedef typename GRAPH_T::constraint_t constraint_t;
		typedef typename GRAPH_T::constraint_t::type_value pose_t;
		typedef typename GRAPH_T::global_pose_t global_pose_t;
		typedef mrpt::graphslam::detail::TNodeProps<GRAPH_T> node_props_t;
		typedef mrpt::math::CMatrixFixedNumeric<double,
						constraint_t::state_length,
						constraint_t::state_length> inf_mat_t;

		CRangeScanEdgeRegistrationDecider();
		virtual ~CRangeScanEdgeRegistrationDecider();

		protected:

		void initClassInternal(const mrpt::poses::CPose2D& p_unused);
		void initClassInternal(const mrpt::poses::CPose3D& p_unused);

		/**\name Helper structs */
		/**\{*/
		/** \brief Struct for passing additional parameters to the getICPEdge call
		 * Handy for overriding the search to the \a GRAPH_T::nodes map or the
		 * search for the node's LaserScan
		 */
		struct TGetICPEdgeAdParams {
			typedef TGetICPEdgeAdParams self_t;

			node_props_t from_params; /**< Ad. params for the from_node */
			node_props_t to_params; /**< Ad. params for the to_node */
			pose_t init_estim; /**< Initial ICP estimation */

			void getAsString(std::string* str) const {
				using namespace std;
				using namespace mrpt;
				ASSERT_(str);
				str->clear();
				*str  += format("from_params: %s", from_params.getAsString().c_str());
				*str += format("to_params: %s", to_params.getAsString().c_str());
				*str += format("init_estim: %s\n", init_estim.asString().c_str());
			}
			std::string getAsString() const {
				std::string str;
				this->getAsString(&str);
				return str;
			}
			friend std::ostream& operator<<(std::ostream& o, const self_t& params) {
				o << params.getAsString() << std::endl;
				return o;
			}
		};

		/**\brief Get the ICP Edge between the provided nodes.  Handy for not
		 * having to manually fetch the laser scans, as the method takes care of
		 * this.
		 *
		 * \param[out] icp_info Struct that will be filled with the results of the
		 * ICP operation
		 * \param[in] ad_params Pointer to additional parameters in the getICPEdge
		 * call
		 * \return True if operation was successful, false otherwise (e.g. if the
		 * either of the nodes' CObservation2DRangeScan object does not contain
		 * valid data.
		 */
		virtual bool getICPEdge(
				const mrpt::utils::TNodeID& from,
				const mrpt::utils::TNodeID& to,
				constraint_t* rel_edge,
				mrpt::slam::CICP::TReturnInfo* icp_info=NULL,
				const TGetICPEdgeAdParams* ad_params=NULL
				);
		/**\brief Fill the TNodeProps instance using the parameters from the map
		 *
		 * \param[in] nodeID ID of node corresponding to the TNodeProps struct that
		 * is to be filled
		 * \param[in] group_params Map of TNodeID to corresponding TNodeProps
		 * instance.
		 * \param[out] node_props Pointer to the TNodeProps struct to be filled.
		 *
		 *
		 * \return True if operation was successful, false otherwise.
		 */
		virtual bool fillNodePropsFromGroupParams(
				const mrpt::utils::TNodeID& nodeID,
				const std::map<mrpt::utils::TNodeID, node_props_t>& group_params,
					node_props_t* node_props);
		/**\brief Fill the pose and LaserScan for the given nodeID.
		 *
		 * Pose and LaserScan are either fetched from the TNodeProps struct, if it
		 * contains valid data, otherwise from the corresponding class vars
		 *
		 * \return True if operation was successful and pose, scan contain valid
		 * data.
		 */
		virtual bool getPropsOfNodeID(
				const mrpt::utils::TNodeID& nodeID,
				global_pose_t* pose,
				mrpt::obs::CObservation2DRangeScanPtr& scan,
				const node_props_t* node_props=NULL) const;

		virtual void notifyOfWindowEvents(
				const std::map<std::string, bool>& events_occurred);

		/**\name LaserScan visualization variables */
		/**\{*/
		virtual void initializeVisuals();
		virtual void updateVisuals();
		virtual void initLaserScansVisualization();
		virtual void updateLaserScansVisualization();
		/**\brief togle the LaserScans visualization on and off
		*/
		virtual void toggleLaserScansVisualization();
		/**\}*/

		virtual void initViewports();
		virtual void updateViewports();
		/**\name Scene Viewports */
		/**\{*/
		virtual void initViewportsInternal(const mrpt::poses::CPose2D& p_unused);
		/**\brief Viewports initialization for RGBD datasets */
		virtual void initViewportsInternal(const mrpt::poses::CPose3D& p_unused);
		virtual void initRangeImageViewport();
		virtual void initIntensityImageViewport();
		virtual void updateRangeImageViewport();
		virtual void updateIntensityImageViewport();
		virtual void updateViewportsInternal(const mrpt::poses::CPose2D& p_unused);
		/**\brief Viewports initialization for RGBD datasets */
		virtual void updateViewportsInternal(const mrpt::poses::CPose3D& p_unused);
		/**\}*/

		void alignOpticalWithMRPTFrame();

		/**\brief Fetch a list of nodes with regards to the given nodeID for
		 * which to try and add scan matching edges
		 *
		 * \param[in] curr_nodeID Reference node ID which is to be used for
		 * fetching the list of nodes
		 *
		 * \param[out] nodes_set Pointer to list of nodes that is filled by the
		 * method at hand.
		 *
		 * \sa addScanMatchingEdges
		 */
		virtual void fetchNodeIDsForScanMatching(
				const mrpt::utils::TNodeID& curr_nodeID,
				std::set<mrpt::utils::TNodeID>* nodes_set) = 0;
		/**\brief Try to add ICP Constraints with the given nodeID curr_nodeID.
		 *
		 * The list of nodes with which to check ICP against is decided by the
		 * fetchNodeIDsForScanMatching method
		 *
		 * \sa fetchNodeIDsForScanMatching
		 */
		virtual void addScanMatchingEdges(const mrpt::utils::TNodeID& curr_nodeID);

		virtual void loadParams(const std::string& source_fname);
		virtual void printParams() const;
		virtual void initMiscActions();
		/**brief Compare the suggested ICP edge against the initial node
		 * difference.
		 *
		 * If this difference is significantly larger than the rest of of the
		 * recorded mahalanobis distances, reject the suggested ICP edge.
		 *
		 * \return True if suggested ICP edge is accepted \note Method updates the
		 * Mahalanobis Distance TSlidingWindow which
		 * keep track of the recorded mahalanobis distance values.
		 * \sa getICPEdge
		 */
		virtual bool mahalanobisDistanceInitToICPEdge(
				const mrpt::utils::TNodeID& from,
				const mrpt::utils::TNodeID& to,
				const constraint_t& rel_edge);
		/**\brief Make the ICP goodness value used during ICP evaulation fixed.
		 */
		virtual void fixICPGoodnessThresh(const double goodness);
		/**\brief Return the current goodness threshold */
		double getGoodnessThresh() const;

		/**\brief std::maps for keeping track of the observation recorded at each
		 * graph position
		 */
		/**\{*/
		nodes_to_scans2D_t  m_nodes_to_laser_scans2D;
		nodes_to_scans3D_t  m_nodes_to_laser_scans3D;
		/**\}*/
		/**\brief Keep track of the total number of registered nodes since the last
		 * time class method was called
		 */
		size_t m_last_total_num_nodes;

		/**\name ICP-related variables */
		/**\{*/
		/**\brief Keep track of the mahalanobis distance between the initial pose
		 * difference and the suggested new edge for the pairs of checked
		 * nodes.
		 */
		TSlidingWindow m_mahal_distance_ICP_odom_win;
		/**\brief if set to false, instance will not take into account the
		 * mahalanobis distance when evaluating potential edges.
		 *
		 * By default True.
		 *
		 */
		bool m_use_mahal_distance_init_ICP;
		/**\brief Keep track of ICP Goodness values for ICP between nearby nodes and
		* adapt the Goodness threshold based on the median of the recorded Goodness
		* values.
		*/
		TSlidingWindow m_goodness_threshold_win;
		double m_ICP_goodness_thresh;
		/**\}*/

		/**\brief Track the latest received measurement */
		mrpt::obs::CObservationPtr m_last_obs;
		/**\name LaserScans visualization parameters */
		/**\{*/
		/** Keystroke to be used by the user to toggle the LaserScans from the
		 * CDisplayWindow
		 */
		/**\brief Keep the last laser scan for visualization purposes */
		mrpt::obs::CObservation2DRangeScanPtr m_last_laser_scan2D;
		/**\brief Keep the last 3D laser scan for visualization purposes */
		mrpt::obs::CObservation3DRangeScanPtr m_last_laser_scan3D;
		std::string m_keystroke_laser_scans;
		mrpt::utils::TColor m_laser_scans_color;
		bool m_visualize_laser_scans;
		std::string m_planar_laser_scan_obj_name;
		/**\}*/

		/**\brief Factor used for accepting an ICP Constraint as valid.
		 *
		 */
		double m_consec_icp_constraint_factor;

		double m_offset_y_icp_goodness;
		int m_text_index_icp_goodness;

		double m_offset_y_mahal;
		int m_text_index_mahal;

		bool m_enable_intensity_viewport;
		bool m_enable_range_viewport;

		/** keep track of the storage directory for the 3DRangeScan depth/range
		 */
		/**\{*/
		std::string m_img_external_storage_dir;
		std::string m_img_prev_path_base;
		/**\}*/

		/** \brief frame transformation from the RGBD_TUM ground-truth to the MRPT
		 * reference frame
		 */
		mrpt::math::CMatrixDouble33  m_rot_TUM_to_MRPT;

		/**\brief Struct responsible for keeping the parameters of the .info file
		 * in RGBD related datasets
		 */
		struct TRGBDInfoFileParams {
			TRGBDInfoFileParams();
			TRGBDInfoFileParams(const std::string& rawlog_fname);
			~TRGBDInfoFileParams();

			void initTRGBDInfoFileParams();
			/**\brief Parse the RGBD information file to gain information about the
			 * rawlog file contents
			 */
			void parseFile();
			void setRawlogFile(const std::string& rawlog_fname);

			/**\brief Format for the parameters in the info file:
			 * <em>string literal - related value</em> (kept in a string
			 * representation)
			 */
			std::map<std::string, std::string> fields;

			std::string info_fname;


		} m_info_params;

		private:
		/**\brief Fixed goodness value.
		 *
		 * Set this via the fixICPGoodnessThresh method.
		 * \sa fixICPGoodnessThresh
		 */
		double m_ICP_goodness_thresh_fixed;
		bool m_icp_goodness_thresh_is_fixed;


	};

} } } // end of namespaces
>>>>>>> bef6004a

#include "CRangeScanEdgeRegistrationDecider_impl.h"

#endif /* end of include guard: CRANGESCANEDGEREGISTRATIONDECIDER_H */<|MERGE_RESOLUTION|>--- conflicted
+++ resolved
@@ -71,58 +71,6 @@
  * \todo update docs for ini configuration files -> see loadParams
  *
  */
-<<<<<<< HEAD
-template <class GRAPH_T>
-class CRangeScanEdgeRegistrationDecider
-	: public virtual CEdgeRegistrationDecider<GRAPH_T>,
-	  public CRangeScanOps<GRAPH_T>
-{
-   public:
-	typedef mrpt::graphslam::deciders::CEdgeRegistrationDecider<GRAPH_T>
-		parent_t;
-	/**\brief Typedef for accessing methods of the
-	 * RangeScanRegistrationDecider_t parent class.
-	 */
-	typedef mrpt::graphslam::deciders::CRangeScanOps<GRAPH_T> range_ops_t;
-	typedef std::map<mrpt::utils::TNodeID,
-					 mrpt::obs::CObservation2DRangeScan::Ptr>
-		nodes_to_scans2D_t;
-
-	CRangeScanEdgeRegistrationDecider();
-	~CRangeScanEdgeRegistrationDecider();
-
-   protected:
-	/**\name Relevant-observations manipulation
-	 * Methods for manipulating the underlying storage of the
-	 * observation that the specific decider implementations.
-	 * \note Defining a generic way of dealing with the underlying
-	 * measurements, allows for flexible storage as well as possible
-	 * modification to the method behavior.
-	 */
-	/**\{ */
-	/**\brief Fetch the latest observation that the current instance
-	 * received (most probably during a call to the updateState method.
-	 */
-	// TODO - Implement these
-	/**\} */
-
-	virtual void loadParams(const std::string& source_fname);
-	virtual void printParams() const;
-	/**\brief Map for keeping track of the observation recorded at each graph
-	 * position
-	 */
-	nodes_to_scans2D_t m_nodes_to_laser_scans2D;
-	/**\brief Keep track of the total number of registered nodes since the last
-	 * time class method was called
-	 */
-	size_t m_last_total_num_nodes;
-
-   private:
-};
-}
-}
-}  // end of namespaces
-=======
 template<class GRAPH_T>
 class CRangeScanEdgeRegistrationDecider :
 	public virtual CEdgeRegistrationDecider<GRAPH_T>,
@@ -429,12 +377,9 @@
 		 */
 		double m_ICP_goodness_thresh_fixed;
 		bool m_icp_goodness_thresh_is_fixed;
-
-
 	};
 
 } } } // end of namespaces
->>>>>>> bef6004a
 
 #include "CRangeScanEdgeRegistrationDecider_impl.h"
 
