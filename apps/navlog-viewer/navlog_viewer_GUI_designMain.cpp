/* +---------------------------------------------------------------------------+
   |                     Mobile Robot Programming Toolkit (MRPT)               |
   |                          http://www.mrpt.org/                             |
   |                                                                           |
   | Copyright (c) 2005-2017, Individual contributors, see AUTHORS file        |
   | See: http://www.mrpt.org/Authors - All rights reserved.                   |
   | Released under BSD License. See details in http://www.mrpt.org/License    |
   +---------------------------------------------------------------------------+ */


#include "navlog_viewer_GUI_designMain.h"
#include "CAboutBox.h"
#include <wx/msgdlg.h>

//(*InternalHeaders(navlog_viewer_GUI_designDialog)
#include <wx/artprov.h>
#include <wx/bitmap.h>
#include <wx/tglbtn.h>
#include <wx/intl.h>
#include <wx/image.h>
#include <wx/string.h>
//*)

#include <wx/msgdlg.h>
#include <wx/filedlg.h>
#include <wx/busyinfo.h>
#include <wx/log.h>
#include <wx/textdlg.h>
#include <wx/dirdlg.h>
#include <wx/tipdlg.h>
#include <wx/statbox.h>

#include <mrpt/system.h>
#include <mrpt/utils/CFileGZInputStream.h>
#include <mrpt/utils/CConfigFileMemory.h>
#include <mrpt/utils/CConfigFilePrefixer.h>
#include <mrpt/system/string_utils.h>
#include <mrpt/math/utils.h>
#include <mrpt/math/geometry.h> // intersect()
#include <mrpt/utils/printf_vector.h>
#include <mrpt/system/string_utils.h>
#include <mrpt/opengl/CSetOfLines.h>
#include <mrpt/opengl/CMesh.h>
#include <mrpt/opengl/CDisk.h>
#include <mrpt/opengl/CGridPlaneXY.h>
#include <mrpt/opengl/CPointCloud.h>
#include <mrpt/opengl/stock_objects.h>
#include <algorithm> // replace()

extern std::string global_fileToOpen;

const double fy = 9, Ay = 12;   // Font size & line spaces for GUI-overlayed text lines
#define ADD_WIN_TEXTMSG_COL(__MSG,__COL) \
	win1->addTextMessage(5.0, 5 + (lineY++) * Ay, __MSG, __COL, "mono", fy, mrpt::opengl::NICE, unique_id++);

#define ADD_WIN_TEXTMSG(__MSG) \
	ADD_WIN_TEXTMSG_COL(__MSG, mrpt::utils::TColorf(1, 1, 1))


using namespace std;
using namespace mrpt;
using namespace mrpt::math;
using namespace mrpt::utils;
using namespace mrpt::maps;
using namespace mrpt::poses;
using namespace mrpt::gui;
using namespace mrpt::nav;


//(*IdInit(navlog_viewer_GUI_designDialog)
const long navlog_viewer_GUI_designDialog::ID_BUTTON1 = wxNewId();
const long navlog_viewer_GUI_designDialog::ID_BUTTON2 = wxNewId();
const long navlog_viewer_GUI_designDialog::ID_BUTTON3 = wxNewId();
const long navlog_viewer_GUI_designDialog::ID_STATICTEXT1 = wxNewId();
const long navlog_viewer_GUI_designDialog::ID_TEXTCTRL1 = wxNewId();
const long navlog_viewer_GUI_designDialog::ID_RADIOBOX1 = wxNewId();
const long navlog_viewer_GUI_designDialog::ID_CHECKLISTBOX1 = wxNewId();
const long navlog_viewer_GUI_designDialog::ID_SLIDER1 = wxNewId();
const long navlog_viewer_GUI_designDialog::ID_BUTTON6 = wxNewId();
const long navlog_viewer_GUI_designDialog::ID_BUTTON4 = wxNewId();
const long navlog_viewer_GUI_designDialog::ID_BUTTON5 = wxNewId();
const long navlog_viewer_GUI_designDialog::ID_STATICTEXT9 = wxNewId();
const long navlog_viewer_GUI_designDialog::ID_TEXTCTRL3 = wxNewId();
const long navlog_viewer_GUI_designDialog::ID_STATICTEXT8 = wxNewId();
const long navlog_viewer_GUI_designDialog::ID_TEXTCTRL2 = wxNewId();
const long navlog_viewer_GUI_designDialog::ID_PANEL2 = wxNewId();
const long navlog_viewer_GUI_designDialog::ID_STATICTEXT2 = wxNewId();
const long navlog_viewer_GUI_designDialog::ID_STATICTEXT3 = wxNewId();
const long navlog_viewer_GUI_designDialog::ID_STATICTEXT4 = wxNewId();
const long navlog_viewer_GUI_designDialog::ID_STATICTEXT5 = wxNewId();
const long navlog_viewer_GUI_designDialog::ID_STATICTEXT6 = wxNewId();
const long navlog_viewer_GUI_designDialog::ID_STATICTEXT7 = wxNewId();
const long navlog_viewer_GUI_designDialog::ID_PANEL3 = wxNewId();
const long navlog_viewer_GUI_designDialog::ID_PANEL1 = wxNewId();
const long navlog_viewer_GUI_designDialog::ID_TIMER1 = wxNewId();
const long navlog_viewer_GUI_designDialog::ID_TIMER2 = wxNewId();
const long navlog_viewer_GUI_designDialog::ID_MENUITEM2 = wxNewId();
const long navlog_viewer_GUI_designDialog::ID_MENUITEM1 = wxNewId();
const long navlog_viewer_GUI_designDialog::ID_MENUITEM3 = wxNewId();
//*)

const long ID_MENUITEM_SAVE_MATLAB_PATH = wxNewId();

const long navlog_viewer_GUI_designDialog::ID_TIMER3 = wxNewId();

BEGIN_EVENT_TABLE(navlog_viewer_GUI_designDialog,wxFrame)
    //(*EventTable(navlog_viewer_GUI_designDialog)
    //*)
END_EVENT_TABLE()

#include "../wx-common/mrpt_logo.xpm"
#include "imgs/main_icon.xpm"

// A custom Art provider for customizing the icons:
class MyArtProvider : public wxArtProvider
{
protected:
    virtual wxBitmap CreateBitmap(const wxArtID& id,
                                  const wxArtClient& client,
                                  const wxSize& size)
	{
		if (id == wxART_MAKE_ART_ID(MAIN_ICON))   return wxBitmap(main_icon_xpm);
		if (id == wxART_MAKE_ART_ID(IMG_MRPT_LOGO))  return wxBitmap(mrpt_logo_xpm);

		// Any wxWidgets icons not implemented here will be provided by the default art provider.
		return wxNullBitmap;
	}
};


navlog_viewer_GUI_designDialog::navlog_viewer_GUI_designDialog(wxWindow* parent,wxWindowID id)
{
    // Load my custom icons:
#if wxCHECK_VERSION(2, 8, 0)
    wxArtProvider::Push(new MyArtProvider);
#else
    wxArtProvider::PushProvider(new MyArtProvider);
#endif


    //(*Initialize(navlog_viewer_GUI_designDialog)
    wxStaticBoxSizer* StaticBoxSizer2;
    wxFlexGridSizer* FlexGridSizer4;
    wxFlexGridSizer* FlexGridSizer10;
    wxFlexGridSizer* FlexGridSizer3;
    wxMenuItem* mnuSaveScoreMatrix;
    wxFlexGridSizer* FlexGridSizer5;
    wxFlexGridSizer* FlexGridSizer2;
    wxFlexGridSizer* FlexGridSizer7;
    wxFlexGridSizer* FlexGridSizer6;
    wxFlexGridSizer* FlexGridSizer1;
    wxFlexGridSizer* FlexGridSizer11;

    Create(parent, wxID_ANY, _("Navigation log viewer - Part of the MRPT project"), wxDefaultPosition, wxDefaultSize, wxDEFAULT_DIALOG_STYLE, _T("wxID_ANY"));
    Move(wxPoint(20,20));
    FlexGridSizer1 = new wxFlexGridSizer(1, 1, 0, 0);
    FlexGridSizer1->AddGrowableCol(0);
    FlexGridSizer1->AddGrowableRow(0);
    Panel_AUX = new wxPanel(this, ID_PANEL1, wxDefaultPosition, wxDefaultSize, wxTAB_TRAVERSAL, _T("ID_PANEL1"));
    FlexGridSizer2 = new wxFlexGridSizer(3, 1, 0, 0);
    FlexGridSizer2->AddGrowableCol(0);
    FlexGridSizer11 = new wxFlexGridSizer(0, 1, 0, 0);
    FlexGridSizer11->AddGrowableCol(0);
    FlexGridSizer3 = new wxFlexGridSizer(1, 3, 0, 0);
    FlexGridSizer3->AddGrowableCol(2);
    FlexGridSizer10 = new wxFlexGridSizer(2, 0, 0, 0);
    FlexGridSizer10->AddGrowableCol(0);
    btnLoad = new wxCustomButton(Panel_AUX,ID_BUTTON1,_("Load log..."),wxArtProvider::GetBitmap(wxART_MAKE_ART_ID_FROM_STR(_T("wxART_FOLDER")),wxART_MAKE_CLIENT_ID_FROM_STR(wxString(wxEmptyString))),wxDefaultPosition,wxSize(70,55),wxCUSTBUT_BUTTON|wxCUSTBUT_BOTTOM,wxDefaultValidator,_T("ID_BUTTON1"));
    btnLoad->SetBitmapDisabled(btnLoad->CreateBitmapDisabled(btnLoad->GetBitmapLabel()));
    btnLoad->SetBitmapMargin(wxSize(2,4));
    FlexGridSizer10->Add(btnLoad, 1, wxALL|wxEXPAND|wxALIGN_LEFT|wxALIGN_TOP, 5);
    btnHelp = new wxCustomButton(Panel_AUX,ID_BUTTON2,_("About..."),wxArtProvider::GetBitmap(wxART_MAKE_ART_ID_FROM_STR(_T("wxART_HELP")),wxART_MAKE_CLIENT_ID_FROM_STR(wxString(wxEmptyString))),wxDefaultPosition,wxSize(70,55),wxCUSTBUT_BUTTON|wxCUSTBUT_BOTTOM,wxDefaultValidator,_T("ID_BUTTON2"));
    btnHelp->SetBitmapDisabled(btnHelp->CreateBitmapDisabled(btnHelp->GetBitmapLabel()));
    btnHelp->SetBitmapMargin(wxSize(20,4));
    FlexGridSizer10->Add(btnHelp, 1, wxALL|wxEXPAND|wxALIGN_LEFT|wxALIGN_TOP, 5);
    btnQuit = new wxCustomButton(Panel_AUX,ID_BUTTON3,_("Exit"),wxArtProvider::GetBitmap(wxART_MAKE_ART_ID_FROM_STR(_T("wxART_QUIT")),wxART_MAKE_CLIENT_ID_FROM_STR(wxString(wxEmptyString))),wxDefaultPosition,wxSize(70,55),wxCUSTBUT_BUTTON|wxCUSTBUT_BOTTOM,wxDefaultValidator,_T("ID_BUTTON3"));
    btnQuit->SetBitmapDisabled(btnQuit->CreateBitmapDisabled(btnQuit->GetBitmapLabel()));
    btnQuit->SetBitmapMargin(wxSize(20,4));
    FlexGridSizer10->Add(btnQuit, 1, wxALL|wxEXPAND|wxALIGN_LEFT|wxALIGN_TOP, 5);
    StaticText1 = new wxStaticText(Panel_AUX, ID_STATICTEXT1, _("Loaded file:"), wxDefaultPosition, wxDefaultSize, 0, _T("ID_STATICTEXT1"));
    FlexGridSizer10->Add(StaticText1, 1, wxALL|wxALIGN_LEFT|wxALIGN_CENTER_VERTICAL, 5);
    edLogFile = new wxTextCtrl(Panel_AUX, ID_TEXTCTRL1, wxEmptyString, wxDefaultPosition, wxDefaultSize, wxTE_MULTILINE|wxTE_READONLY, wxDefaultValidator, _T("ID_TEXTCTRL1"));
    FlexGridSizer10->Add(edLogFile, 1, wxALL|wxEXPAND|wxALIGN_LEFT|wxALIGN_TOP, 5);
    FlexGridSizer3->Add(FlexGridSizer10, 1, wxALL|wxEXPAND|wxALIGN_LEFT|wxALIGN_TOP, 0);
    wxString __wxRadioBoxChoices_1[3] =
    {
    	_("TP-Obstacles only"),
    	_("+ final scores"),
    	_("+ preliminary scores")
    };
    rbPerPTGPlots = new wxRadioBox(Panel_AUX, ID_RADIOBOX1, _("Per PTG plots:"), wxDefaultPosition, wxDefaultSize, 3, __wxRadioBoxChoices_1, 1, wxRA_HORIZONTAL, wxDefaultValidator, _T("ID_RADIOBOX1"));
    FlexGridSizer3->Add(rbPerPTGPlots, 1, wxALL|wxEXPAND|wxALIGN_LEFT|wxALIGN_TOP, 5);
    cbList = new wxCheckListBox(Panel_AUX, ID_CHECKLISTBOX1, wxDefaultPosition, wxSize(250,71), 0, 0, 0, wxDefaultValidator, _T("ID_CHECKLISTBOX1"));
    FlexGridSizer3->Add(cbList, 1, wxALL|wxEXPAND|wxALIGN_LEFT|wxALIGN_TOP, 2);
    FlexGridSizer11->Add(FlexGridSizer3, 1, wxALL|wxEXPAND|wxALIGN_LEFT|wxALIGN_TOP, 0);
    FlexGridSizer2->Add(FlexGridSizer11, 1, wxALL|wxEXPAND|wxALIGN_LEFT|wxALIGN_TOP, 0);
    FlexGridSizer4 = new wxFlexGridSizer(1, 2, 0, 0);
    FlexGridSizer4->AddGrowableCol(0);
    Panel1 = new wxPanel(Panel_AUX, ID_PANEL2, wxDefaultPosition, wxDefaultSize, wxTAB_TRAVERSAL, _T("ID_PANEL2"));
    FlexGridSizer7 = new wxFlexGridSizer(0, 1, 0, 0);
    FlexGridSizer7->AddGrowableCol(0);
    FlexGridSizer6 = new wxFlexGridSizer(0, 2, 0, 0);
    FlexGridSizer6->AddGrowableCol(0);
    slidLog = new wxSlider(Panel1, ID_SLIDER1, 0, 0, 100, wxDefaultPosition, wxDefaultSize, wxSL_LABELS, wxDefaultValidator, _T("ID_SLIDER1"));
    FlexGridSizer6->Add(slidLog, 1, wxALL|wxEXPAND|wxALIGN_LEFT|wxALIGN_TOP, 5);
    btnMoreOps = new wxButton(Panel1, ID_BUTTON6, _("More ops..."), wxDefaultPosition, wxDefaultSize, 0, wxDefaultValidator, _T("ID_BUTTON6"));
    FlexGridSizer6->Add(btnMoreOps, 1, wxALL|wxALIGN_CENTER_HORIZONTAL|wxALIGN_CENTER_VERTICAL, 5);
    FlexGridSizer7->Add(FlexGridSizer6, 1, wxALL|wxEXPAND|wxALIGN_LEFT|wxALIGN_TOP, 0);
    FlexGridSizer5 = new wxFlexGridSizer(0, 6, 0, 0);
    btnPlay = new wxButton(Panel1, ID_BUTTON4, _("Play"), wxDefaultPosition, wxDefaultSize, 0, wxDefaultValidator, _T("ID_BUTTON4"));
    FlexGridSizer5->Add(btnPlay, 1, wxALL|wxALIGN_TOP|wxALIGN_CENTER_HORIZONTAL, 5);
    btnStop = new wxButton(Panel1, ID_BUTTON5, _("Stop"), wxDefaultPosition, wxDefaultSize, 0, wxDefaultValidator, _T("ID_BUTTON5"));
    btnStop->Disable();
    FlexGridSizer5->Add(btnStop, 1, wxALL|wxALIGN_TOP|wxALIGN_CENTER_HORIZONTAL, 5);
    StaticText6 = new wxStaticText(Panel1, ID_STATICTEXT9, _("Animation delay (ms):"), wxDefaultPosition, wxDefaultSize, 0, _T("ID_STATICTEXT9"));
    FlexGridSizer5->Add(StaticText6, 1, wxALL|wxALIGN_RIGHT|wxALIGN_CENTER_VERTICAL, 5);
    edAnimDelayMS = new wxTextCtrl(Panel1, ID_TEXTCTRL3, _("50"), wxDefaultPosition, wxSize(55,21), 0, wxDefaultValidator, _T("ID_TEXTCTRL3"));
    FlexGridSizer5->Add(edAnimDelayMS, 1, wxALL|wxALIGN_LEFT|wxALIGN_CENTER_VERTICAL, 5);
    StaticText5 = new wxStaticText(Panel1, ID_STATICTEXT8, _("Shape draw min. dist:"), wxDefaultPosition, wxDefaultSize, 0, _T("ID_STATICTEXT8"));
    FlexGridSizer5->Add(StaticText5, 1, wxALL|wxALIGN_RIGHT|wxALIGN_CENTER_VERTICAL, 5);
    edShapeMinDist = new wxTextCtrl(Panel1, ID_TEXTCTRL2, _("1.0"), wxDefaultPosition, wxSize(55,21), 0, wxDefaultValidator, _T("ID_TEXTCTRL2"));
    FlexGridSizer5->Add(edShapeMinDist, 1, wxALL|wxALIGN_LEFT|wxALIGN_CENTER_VERTICAL, 5);
    FlexGridSizer7->Add(FlexGridSizer5, 1, wxALL|wxEXPAND|wxALIGN_LEFT|wxALIGN_TOP, 0);
    Panel1->SetSizer(FlexGridSizer7);
    FlexGridSizer7->Fit(Panel1);
    FlexGridSizer7->SetSizeHints(Panel1);
    FlexGridSizer4->Add(Panel1, 1, wxALL|wxEXPAND|wxALIGN_LEFT|wxALIGN_TOP, 0);
    StaticBoxSizer2 = new wxStaticBoxSizer(wxHORIZONTAL, Panel_AUX, _("Information:"));
    Panel3 = new wxPanel(Panel_AUX, ID_PANEL3, wxDefaultPosition, wxDefaultSize, wxTAB_TRAVERSAL, _T("ID_PANEL3"));
    FlexGridSizer9 = new wxFlexGridSizer(0, 2, 0, 0);
    StaticText2 = new wxStaticText(Panel3, ID_STATICTEXT2, _("Log entries:"), wxDefaultPosition, wxDefaultSize, 0, _T("ID_STATICTEXT2"));
    FlexGridSizer9->Add(StaticText2, 1, wxALL|wxALIGN_RIGHT|wxALIGN_TOP, 5);
    txtLogEntries = new wxStaticText(Panel3, ID_STATICTEXT3, _("0"), wxDefaultPosition, wxDefaultSize, 0, _T("ID_STATICTEXT3"));
    FlexGridSizer9->Add(txtLogEntries, 1, wxALL|wxALIGN_LEFT|wxALIGN_TOP, 5);
    StaticText3 = new wxStaticText(Panel3, ID_STATICTEXT4, _("Duration:"), wxDefaultPosition, wxDefaultSize, 0, _T("ID_STATICTEXT4"));
    FlexGridSizer9->Add(StaticText3, 1, wxALL|wxALIGN_RIGHT|wxALIGN_CENTER_VERTICAL, 5);
    txtLogDuration = new wxStaticText(Panel3, ID_STATICTEXT5, _("0"), wxDefaultPosition, wxSize(80,-1), 0, _T("ID_STATICTEXT5"));
    FlexGridSizer9->Add(txtLogDuration, 1, wxALL|wxALIGN_LEFT|wxALIGN_TOP, 5);
    StaticText4 = new wxStaticText(Panel3, ID_STATICTEXT6, _("Selected PTG:"), wxDefaultPosition, wxDefaultSize, 0, _T("ID_STATICTEXT6"));
    FlexGridSizer9->Add(StaticText4, 1, wxALL|wxALIGN_RIGHT|wxALIGN_CENTER_VERTICAL, 5);
    txtSelectedPTG = new wxStaticText(Panel3, ID_STATICTEXT7, _("-"), wxDefaultPosition, wxSize(80,-1), 0, _T("ID_STATICTEXT7"));
    FlexGridSizer9->Add(txtSelectedPTG, 1, wxALL|wxALIGN_LEFT|wxALIGN_TOP, 5);
    Panel3->SetSizer(FlexGridSizer9);
    FlexGridSizer9->Fit(Panel3);
    FlexGridSizer9->SetSizeHints(Panel3);
    StaticBoxSizer2->Add(Panel3, 1, wxALL|wxEXPAND|wxALIGN_LEFT|wxALIGN_TOP, 0);
    FlexGridSizer4->Add(StaticBoxSizer2, 1, wxALL|wxALIGN_CENTER_HORIZONTAL|wxALIGN_CENTER_VERTICAL, 5);
    FlexGridSizer2->Add(FlexGridSizer4, 1, wxALL|wxEXPAND|wxALIGN_LEFT|wxALIGN_TOP, 0);
    Panel_AUX->SetSizer(FlexGridSizer2);
    FlexGridSizer2->Fit(Panel_AUX);
    FlexGridSizer2->SetSizeHints(Panel_AUX);
    FlexGridSizer1->Add(Panel_AUX, 1, wxALL|wxEXPAND|wxALIGN_LEFT|wxALIGN_TOP, 0);
    SetSizer(FlexGridSizer1);
    timPlay.SetOwner(this, ID_TIMER1);
    timAutoload.SetOwner(this, ID_TIMER2);
    timAutoload.Start(20, false);
    mnuSeePTGParams = new wxMenuItem((&mnuMoreOps), ID_MENUITEM2, _("See PTG params..."), wxEmptyString, wxITEM_NORMAL);
    mnuMoreOps.Append(mnuSeePTGParams);
    mnuMatlabPlots = new wxMenuItem((&mnuMoreOps), ID_MENUITEM1, _("Export map plot to MATLAB..."), wxEmptyString, wxITEM_NORMAL);
    mnuMoreOps.Append(mnuMatlabPlots);
    mnuSaveScoreMatrix = new wxMenuItem((&mnuMoreOps), ID_MENUITEM3, _("Save score matrices..."), wxEmptyString, wxITEM_NORMAL);
    mnuMoreOps.Append(mnuSaveScoreMatrix);
    FlexGridSizer1->Fit(this);
    FlexGridSizer1->SetSizeHints(this);

    Connect(ID_BUTTON1,wxEVT_COMMAND_BUTTON_CLICKED,(wxObjectEventFunction)&navlog_viewer_GUI_designDialog::OnbtnLoadClick);
    Connect(ID_BUTTON2,wxEVT_COMMAND_BUTTON_CLICKED,(wxObjectEventFunction)&navlog_viewer_GUI_designDialog::OnbtnHelpClick);
    Connect(ID_BUTTON3,wxEVT_COMMAND_BUTTON_CLICKED,(wxObjectEventFunction)&navlog_viewer_GUI_designDialog::OnbtnQuitClick);
    Connect(ID_RADIOBOX1,wxEVT_COMMAND_RADIOBOX_SELECTED,(wxObjectEventFunction)&navlog_viewer_GUI_designDialog::OnrbPerPTGPlotsSelect);
    Connect(ID_CHECKLISTBOX1,wxEVT_COMMAND_CHECKLISTBOX_TOGGLED,(wxObjectEventFunction)&navlog_viewer_GUI_designDialog::OncbGlobalFrameClick);
    Connect(ID_SLIDER1,wxEVT_SCROLL_THUMBTRACK,(wxObjectEventFunction)&navlog_viewer_GUI_designDialog::OnslidLogCmdScroll);
    Connect(ID_SLIDER1,wxEVT_SCROLL_CHANGED,(wxObjectEventFunction)&navlog_viewer_GUI_designDialog::OnslidLogCmdScroll);
    Connect(ID_BUTTON6,wxEVT_COMMAND_BUTTON_CLICKED,(wxObjectEventFunction)&navlog_viewer_GUI_designDialog::OnbtnMoreOpsClick);
    Connect(ID_BUTTON4,wxEVT_COMMAND_BUTTON_CLICKED,(wxObjectEventFunction)&navlog_viewer_GUI_designDialog::OnbtnPlayClick);
    Connect(ID_BUTTON5,wxEVT_COMMAND_BUTTON_CLICKED,(wxObjectEventFunction)&navlog_viewer_GUI_designDialog::OnbtnStopClick);
    Connect(ID_TIMER1,wxEVT_TIMER,(wxObjectEventFunction)&navlog_viewer_GUI_designDialog::OntimPlayTrigger);
    Connect(ID_TIMER2,wxEVT_TIMER,(wxObjectEventFunction)&navlog_viewer_GUI_designDialog::OntimAutoloadTrigger);
    Connect(ID_MENUITEM2,wxEVT_COMMAND_MENU_SELECTED,(wxObjectEventFunction)&navlog_viewer_GUI_designDialog::OnmnuSeePTGParamsSelected);
    Connect(ID_MENUITEM1,wxEVT_COMMAND_MENU_SELECTED,(wxObjectEventFunction)&navlog_viewer_GUI_designDialog::OnmnuMatlabPlotsSelected);
    Connect(ID_MENUITEM3,wxEVT_COMMAND_MENU_SELECTED,(wxObjectEventFunction)&navlog_viewer_GUI_designDialog::OnmnuSaveScoreMatrixSelected);
    //*)

	{
		wxMenuItem* mnuMatlabExportPaths;
		mnuMatlabExportPaths = new wxMenuItem((&mnuMoreOps), ID_MENUITEM_SAVE_MATLAB_PATH, _("Export paths info to MATLAB..."), wxEmptyString, wxITEM_NORMAL);
		mnuMoreOps.Append(mnuMatlabExportPaths);
		Connect(ID_MENUITEM_SAVE_MATLAB_PATH, wxEVT_COMMAND_MENU_SELECTED, (wxObjectEventFunction)&navlog_viewer_GUI_designDialog::OnmnuMatlabExportPaths);
	}

	m_cbIdx_DrawShape = cbList->Append(_("Draw shape along path"));
	m_cbIdx_ShowAllDebugFields = cbList->Append(_("Show all debug fields"));
	m_cbIdx_GlobalFrame = cbList->Append(_("Represent in global frame"));
	m_cbIdx_ShowDelays = cbList->Append(_("Show delays model-based poses"));
	m_cbIdx_ClearanceOverPath = cbList->Append(_("Clearance over path (uncheck=pointwise)"));
	m_cbIdx_ShowCursor = cbList->Append(_("Show cursor (X,Y) pos"));

	cbList->Check(m_cbIdx_DrawShape);
	cbList->Check(m_cbIdx_GlobalFrame);
	cbList->Check(m_cbIdx_ShowDelays);


	timMouseXY.SetOwner(this, ID_TIMER3);
	Connect(ID_TIMER3, wxEVT_TIMER, (wxObjectEventFunction)&navlog_viewer_GUI_designDialog::OntimMouseXY);

	rbPerPTGPlots->SetSelection(2);

	{
    	wxIcon FrameIcon;
    	FrameIcon.CopyFromBitmap(wxArtProvider::GetBitmap(wxART_MAKE_ART_ID_FROM_STR(_T("MAIN_ICON")),wxART_FRAME_ICON));
    	SetIcon(FrameIcon);
    }

	m_log_first_tim = INVALID_TIMESTAMP;
	m_log_last_tim  = INVALID_TIMESTAMP;

	UpdateInfoFromLoadedLog(); // Disable some controls, etc..
}

navlog_viewer_GUI_designDialog::~navlog_viewer_GUI_designDialog()
{
    //(*Destroy(navlog_viewer_GUI_designDialog)
    //*)
	// Clean all windows:
	m_mywins.clear();
	m_mywins3D.clear();
	std::this_thread::sleep_for(100ms);
}

// ---------------------------------------------------------
// Load log file
// ---------------------------------------------------------
void navlog_viewer_GUI_designDialog::OnbtnLoadClick(wxCommandEvent& event)
{
	WX_START_TRY

	wxFileDialog dialog(
		this,
		_("Load log...") /*caption*/,
		_(".") /* defaultDir */,
		_("") /* defaultFilename */,
		_("Navigation logs (*.reactivenavlog;*.navlog)|*.reactivenavlog;*.navlog") /* wildcard */,
		wxFD_OPEN | wxFD_FILE_MUST_EXIST );
	if (dialog.ShowModal() != wxID_OK) return;

	const string filName(dialog.GetPath().mb_str());

	loadLogfile(filName);
	WX_END_TRY
}

void navlog_viewer_GUI_designDialog::loadLogfile(const std::string &filName)
{
	WX_START_TRY

	this->edLogFile->SetLabel(_U(filName.c_str()));

	CFileGZInputStream f(filName);

	m_logdata.clear();
	m_logdata_ptg_paths.clear();

	wxBusyCursor busy;

	set<string>  validClasses;
	validClasses.insert("CLogFileRecord");

	m_log_first_tim = INVALID_TIMESTAMP;
	m_log_last_tim  = INVALID_TIMESTAMP;

	for (;;)
	{
		try
		{
			CSerializable::Ptr obj = f.ReadObject();
			if (validClasses.find(string(obj->GetRuntimeClass()->className))==validClasses.end())
			{
				wxMessageBox(_U(format("Unexpected class found: %s",obj->GetRuntimeClass()->className).c_str()),_("Error loading log:"));
				break;
			}
			m_logdata.push_back(obj);

			// generate time stats:
			if (IS_CLASS(obj,CLogFileRecord))
			{
				const CLogFileRecord::Ptr logptr = std::dynamic_pointer_cast<CLogFileRecord>(obj);
				const auto it = logptr->timestamps.find("tim_start_iteration");
				if ( it != logptr->timestamps.end())
					m_log_last_tim = it->second;

				if (!logptr->infoPerPTG.empty())
				{
					size_t nPTGs = logptr->infoPerPTG.size();
					m_logdata_ptg_paths.resize(nPTGs);
					for (size_t i=0;i<nPTGs;i++)
						if (logptr->infoPerPTG[i].ptg)
							m_logdata_ptg_paths[i] = logptr->infoPerPTG[i].ptg;
				}
			}

			if (m_log_first_tim == INVALID_TIMESTAMP && m_log_last_tim!=INVALID_TIMESTAMP)
				m_log_first_tim = m_log_last_tim;
		}
		catch (CExceptionEOF &)
		{
			break;
		}
		catch (std::exception &e)
		{
			// EOF in the middle of an object... It may be usual if the logger is shut down not cleanly.
			wxMessageBox( wxString(e.what(),wxConvUTF8), wxT("Loading ended with an exception"), wxOK, this);
			break;
		}
	}

	// Update stats, etc...
	UpdateInfoFromLoadedLog();

	WX_END_TRY
}

void navlog_viewer_GUI_designDialog::OnbtnHelpClick(wxCommandEvent& event)
{
        CAboutBox dlg(nullptr); // nullptr so it gets centered on the screen
	dlg.ShowModal();
}

void navlog_viewer_GUI_designDialog::OnbtnQuitClick(wxCommandEvent& event)
{
	Close();
}

void navlog_viewer_GUI_designDialog::OnbtnPlayClick(wxCommandEvent& event)
{
	btnPlay->Enable(false);
	btnStop->Enable(true);

	long ms = 20;
	edAnimDelayMS->GetValue().ToLong(&ms);
	timPlay.Start(ms, true);
}

void navlog_viewer_GUI_designDialog::OnbtnStopClick(wxCommandEvent& event)
{
	btnPlay->Enable(true);
	btnStop->Enable(false);
}

void navlog_viewer_GUI_designDialog::OntimPlayTrigger(wxTimerEvent& event)
{
	if ( !btnStop->IsEnabled() ) return;

	int p = this->slidLog->GetValue();
	if ((p+1)<=this->slidLog->GetMax())
	{
		this->slidLog->SetValue(p+1);
		wxScrollEvent d;
		OnslidLogCmdScroll(d);
		// Next shot:
		long ms = 20;
		edAnimDelayMS->GetValue().ToLong(&ms);
		timPlay.Start(ms, true);
	}
	else
	{
		wxCommandEvent d;
		OnbtnStopClick(d);
	}
}


void navlog_viewer_GUI_designDialog::UpdateInfoFromLoadedLog()
{
	const size_t N = m_logdata.size();

	this->Panel1->Enable(N!=0);

	if (N>0)
	{
		this->txtLogEntries->SetLabel( wxString::Format(_("%u"),(unsigned)N ));
		this->slidLog->SetRange(0,N-1);
		this->slidLog->SetValue(0);
		wxScrollEvent d;
		OnslidLogCmdScroll(d);

		// In the past there was a window here to draw cmd_vels: it's now replaced by a more versatile system to log
		// data to MATLAB/Octave files.
	}

	std::string sDuration("???");
	if (m_log_first_tim != INVALID_TIMESTAMP && m_log_last_tim!=INVALID_TIMESTAMP)
	{
		sDuration = mrpt::system::intervalFormat( mrpt::system::timeDifference(m_log_first_tim,m_log_last_tim) );
	}
	this->txtLogDuration->SetLabel( _U(sDuration.c_str()));;

	//flexGridRightHand->RecalcSizes();
	this->Fit();
}

// ---------------------------------------------
// 				DRAW ONE LOG RECORD
// ---------------------------------------------
void navlog_viewer_GUI_designDialog::OnslidLogCmdScroll(wxScrollEvent& event)
{
	WX_START_TRY

	const int i = this->slidLog->GetValue();

	// In the future, we could handle more log classes. For now, only "CLogFileRecord::Ptr":
	CLogFileRecord::Ptr logptr = std::dynamic_pointer_cast<CLogFileRecord>(m_logdata[i]);
	const CLogFileRecord &log = *logptr;

	txtSelectedPTG->SetLabel( wxString::Format(_("%i from [0-%u]"), static_cast<int>(log.nSelectedPTG), static_cast<unsigned int>(log.nPTGs-1) ) );

	const bool is_NOP_cmd = log.ptg_index_NOP >= 0;
	const int sel_ptg_idx = !is_NOP_cmd ? log.nSelectedPTG : log.ptg_index_NOP;

	// Draw WS-obstacles
	// --------------------------------
	{
		CDisplayWindow3D::Ptr &win1 = m_mywins3D["WS_obs"];
		if (!win1)  {
			win1= CDisplayWindow3D::Create("Sensed obstacles",500,400);
			win1->setPos(800,20);
			win1->setCameraAzimuthDeg(-90);
			win1->setCameraElevationDeg(90);
			{
				mrpt::opengl::COpenGLScene::Ptr scene;
				mrpt::gui::CDisplayWindow3DLocker  locker(*win1,scene);


				// XY ground plane:
				mrpt::opengl::CGridPlaneXY::Ptr gl_grid = mrpt::opengl::CGridPlaneXY::Create(-20,20, -20,20, 0, 1, 0.75f);
				gl_grid->setColor_u8( mrpt::utils::TColor(0xa0a0a0, 0x90) );
				scene->insert( gl_grid );

				// XYZ corner at origin:
				scene->insert( mrpt::opengl::stock_objects::CornerXYZSimple(1.0, 2.0) );
			}
		}

		// Update 3D view:
		{
			mrpt::opengl::COpenGLScene::Ptr scene;
			mrpt::gui::CDisplayWindow3DLocker  locker(*win1,scene);

			const CVectorFloat shap_x = log.robotShape_x, shap_y = log.robotShape_y;

			// Robot frame of reference:
			mrpt::opengl::CSetOfObjects::Ptr gl_robot_frame;
			{
				mrpt::opengl::CRenderizable::Ptr gl_rbframe_r = scene->getByName("robot_frame");  // Get or create if new
				if (!gl_rbframe_r) {
					gl_robot_frame = mrpt::opengl::CSetOfObjects::Create();
					gl_robot_frame->setName("robot_frame");
					scene->insert(gl_robot_frame);
				} else {
					gl_robot_frame = std::dynamic_pointer_cast<mrpt::opengl::CSetOfObjects>(gl_rbframe_r);
				}
				// Global or local coordinates?
				if (cbList->IsChecked(m_cbIdx_GlobalFrame)) {
					gl_robot_frame->setPose(  mrpt::poses::CPose3D(mrpt::poses::CPose2D(log.robotPoseLocalization)) );
					// Move the window focus:
					float px,py,pz;
					win1->getCameraPointingToPoint(px,py,pz);
					const float cam_zoom = win1->getCameraZoom();
					if ((mrpt::math::TPoint2D(log.robotPoseLocalization) - mrpt::math::TPoint2D(px, py)).norm() > .3*cam_zoom)
						win1->setCameraPointingToPoint(log.robotPoseLocalization.x,log.robotPoseLocalization.y,0.0);
				} else {
					gl_robot_frame->setPose( mrpt::poses::CPose3D() );
				}
			}

			// Extrapolated poses from delay models:
			{
				mrpt::opengl::CSetOfObjects::Ptr gl_relposes;
				mrpt::opengl::CRenderizable::Ptr gl_relposes_r = gl_robot_frame->getByName("relposes");  // Get or create if new
				if (!gl_relposes_r) {
					gl_relposes = mrpt::opengl::CSetOfObjects::Create();
					gl_relposes->setName("relposes");
					gl_robot_frame->insert(gl_relposes);
				}
				else {
					gl_relposes = std::dynamic_pointer_cast<mrpt::opengl::CSetOfObjects>(gl_relposes_r);
				}

				gl_relposes->clear();
				if (cbList->IsChecked( m_cbIdx_ShowDelays))
				{
					{
						mrpt::opengl::CSetOfObjects::Ptr gl_relpose_sense = mrpt::opengl::stock_objects::CornerXYSimple(0.3f, 1);
						gl_relpose_sense->setName("sense");
						gl_relpose_sense->enableShowName(true);
						gl_relpose_sense->setPose(log.relPoseSense);
						gl_relposes->insert(gl_relpose_sense);
					}
					{
						mrpt::opengl::CSetOfObjects::Ptr gl_relpose_cmdvel = mrpt::opengl::stock_objects::CornerXYSimple(0.3f, 1);
						gl_relpose_cmdvel->setName("cmdVel");
						gl_relpose_cmdvel->enableShowName(true);
						gl_relpose_cmdvel->setPose(log.relPoseVelCmd);
						gl_relposes->insert(gl_relpose_cmdvel);
					}
				}
			}

			{
				// Obstacles: original
				mrpt::opengl::CPointCloud::Ptr gl_obs;
				mrpt::opengl::CRenderizable::Ptr gl_obs_r = gl_robot_frame->getByName("obs-raw");  // Get or create if new
				if (!gl_obs_r) {
					gl_obs = mrpt::opengl::CPointCloud::Create();
					gl_obs->setName("obs-raw");
					gl_obs->setPointSize(3);
					gl_obs->setColor_u8( mrpt::utils::TColor(0xff,0xff,0x00));
					gl_robot_frame->insert(gl_obs);
				} else {
					gl_obs = dynamic_pointer_cast<mrpt::opengl::CPointCloud>(gl_obs_r);
				}
				gl_obs->loadFromPointsMap(&log.WS_Obstacles_original);
				if (cbList->IsChecked(m_cbIdx_ShowDelays))
						gl_obs->setPose(log.relPoseSense);
				else	gl_obs->setPose(mrpt::poses::CPose3D());
			}
			{
				// Obstacles: after optional filtering
				mrpt::opengl::CPointCloud::Ptr gl_obs;
				mrpt::opengl::CRenderizable::Ptr gl_obs_r = gl_robot_frame->getByName("obs");  // Get or create if new
				if (!gl_obs_r) {
					gl_obs = mrpt::opengl::CPointCloud::Create();
					gl_obs->setName("obs");
					gl_obs->setPointSize(3.0);
					gl_obs->setColor_u8(mrpt::utils::TColor(0x00, 0x00, 0xff));
					gl_robot_frame->insert(gl_obs);
				}
				else {
					gl_obs = std::dynamic_pointer_cast<mrpt::opengl::CPointCloud>(gl_obs_r);
				}
				gl_obs->loadFromPointsMap(&log.WS_Obstacles);
				if (cbList->IsChecked(m_cbIdx_ShowDelays))
					gl_obs->setPose(log.relPoseSense);
				else	gl_obs->setPose(mrpt::poses::CPose3D());
			}

			{
				// Selected PTG path:
				mrpt::opengl::CSetOfLines::Ptr   gl_path;
				mrpt::opengl::CRenderizable::Ptr gl_path_r = gl_robot_frame->getByName("path");  // Get or create if new
				if (!gl_path_r) {
					gl_path = mrpt::opengl::CSetOfLines::Create();
					gl_path->setName("path");
					gl_path->setLineWidth(2.0);
					gl_path->setColor_u8( mrpt::utils::TColor(0x00,0x00,0xff) );
					gl_robot_frame->insert(gl_path);
				} else {
					gl_path = std::dynamic_pointer_cast<mrpt::opengl::CSetOfLines>(gl_path_r);
				}
				if (sel_ptg_idx<int(m_logdata_ptg_paths.size()) && sel_ptg_idx>=0)
				{
					mrpt::nav::CParameterizedTrajectoryGenerator::Ptr ptg = m_logdata_ptg_paths[sel_ptg_idx];
					if (ptg)
					{
						if (!ptg->isInitialized())
							ptg->initialize();

						const mrpt::math::TPose2D relTrg(log.WS_target_relative.x, log.WS_target_relative.y, 0);

						// Set instantaneous dyn state:
						ptg->updateNavDynamicState(is_NOP_cmd  ? log.ptg_last_navDynState : log.navDynState);

						// Draw path:
						const int selected_k =
							log.ptg_index_NOP < 0 ?
							ptg->alpha2index(log.infoPerPTG[sel_ptg_idx].desiredDirection)
							:
							log.ptg_last_k_NOP;
						float max_dist = ptg->getRefDistance();
						gl_path->clear();
						ptg->add_robotShape_to_setOfLines(*gl_path);

						ptg->renderPathAsSimpleLine(selected_k,*gl_path,0.10, max_dist);
						gl_path->setColor_u8( mrpt::utils::TColor(0xff,0x00,0x00) );

						// PTG origin:
						// enable delays model?
						mrpt::math::TPose2D ptg_origin = (cbList->IsChecked(m_cbIdx_ShowDelays)) ? log.relPoseVelCmd : mrpt::math::TPose2D(0,0,0);

						// "NOP cmd" case:
						if (log.ptg_index_NOP >= 0) {
							ptg_origin = ptg_origin - log.rel_cur_pose_wrt_last_vel_cmd_NOP;
						}

						gl_path->setPose(ptg_origin);

						// Overlay a sequence of robot shapes:
						if (cbList->IsChecked(m_cbIdx_DrawShape))
						{
							double min_shape_dists = 1.0;
							edShapeMinDist->GetValue().ToDouble(&min_shape_dists);

							for (double d=min_shape_dists;d<max_dist;d+=min_shape_dists)
							{
								uint32_t step;
								if (!ptg->getPathStepForDist(selected_k, d, step))
									continue;
								mrpt::math::TPose2D p;
								ptg->getPathPose(selected_k, step, p);
								ptg->add_robotShape_to_setOfLines(*gl_path, mrpt::poses::CPose2D(p) );
							}
						}
						{
							// Robot shape:
							mrpt::opengl::CSetOfLines::Ptr   gl_shape;
							mrpt::opengl::CRenderizable::Ptr gl_shape_r = gl_robot_frame->getByName("shape");  // Get or create if new
							if (!gl_shape_r) {
								gl_shape = mrpt::opengl::CSetOfLines::Create();
								gl_shape->setName("shape");
								gl_shape->setLineWidth(4.0);
								gl_shape->setColor_u8( mrpt::utils::TColor(0xff,0x00,0x00) );
								gl_robot_frame->insert(gl_shape);
							} else {
								gl_shape = std::dynamic_pointer_cast<mrpt::opengl::CSetOfLines>(gl_shape_r);
							}
							gl_shape->clear();
							ptg->add_robotShape_to_setOfLines(*gl_shape);
						}
						{
							mrpt::opengl::CSetOfLines::Ptr   gl_shape;
							mrpt::opengl::CRenderizable::Ptr gl_shape_r = gl_robot_frame->getByName("velocity");  // Get or create if new
							if (!gl_shape_r) {
								gl_shape = mrpt::opengl::CSetOfLines::Create();
								gl_shape->setName("velocity");
								gl_shape->setLineWidth(4.0);
								gl_shape->setColor_u8( mrpt::utils::TColor(0x00,0xff,0xff) );
								gl_robot_frame->insert(gl_shape);
							} else {
								gl_shape = std::dynamic_pointer_cast<mrpt::opengl::CSetOfLines>(gl_shape_r);
							}
							gl_shape->clear();
							const mrpt::math::TTwist2D &velLocal = log.cur_vel_local;
							gl_shape->appendLine(0,0,0, velLocal.vx, velLocal.vy, 0);
						}
					}
				}
			}
			{
				// Target:
				mrpt::opengl::CPointCloud::Ptr   gl_trg;
				mrpt::opengl::CRenderizable::Ptr gl_trg_r = gl_robot_frame->getByName("target");  // Get or create if new
				if (!gl_trg_r) {
					gl_trg = mrpt::opengl::CPointCloud::Create();
					gl_trg->setName("target");
					gl_trg->enableShowName(true);
					gl_trg->setPointSize(9.0);
					gl_trg->setColor_u8( mrpt::utils::TColor(0x00,0x00,0x00) );
					gl_robot_frame->insert(gl_trg);
				} else {
					gl_trg = std::dynamic_pointer_cast<mrpt::opengl::CPointCloud>(gl_trg_r);
				}
				// Move the map & add a point at (0,0,0) so the name label appears at the target:
				gl_trg->clear();
				gl_trg->setLocation(log.WS_target_relative.x,log.WS_target_relative.y, .05f);
				gl_trg->insertPoint(0,0,0);
			}
		}

		// Show extra info as text msgs:
		// ---------------------------------
		int lineY = 0, unique_id = 0;
		win1->clearTextMessages();

		// Mouse position at Z=0
		// Updated in timer callback:
		if (cbList->IsChecked(m_cbIdx_ShowCursor)) {
			lineY++;
			unique_id++;
		}

		if (cbList->IsChecked(m_cbIdx_ShowAllDebugFields)) {
			for (const auto &e : log.timestamps)
				ADD_WIN_TEXTMSG(mrpt::format("Timestamp %-20s=%s", e.first.c_str(), mrpt::system::dateTimeLocalToString(e.second).c_str()) );
		}

		{
			const unsigned int nObsOrg = log.WS_Obstacles_original.size(), nObs = log.WS_Obstacles.size();
			const unsigned int nObsFiltered = nObsOrg - nObs;

			if (nObsFiltered) {
				ADD_WIN_TEXTMSG(mrpt::format("Obstacle points=%u (%u filtered out)", nObs, nObsFiltered));
			}
			else {
				ADD_WIN_TEXTMSG(mrpt::format("Obstacle points=%u", nObs));
			}
		}

		ADD_WIN_TEXTMSG(mrpt::format("cmd_vel=%s", log.cmd_vel ? log.cmd_vel->asString().c_str() : "NOP (Continue last PTG)"));

		ADD_WIN_TEXTMSG(mrpt::format("cur_vel      =[%.02f m/s, %0.2f m/s, %.02f dps]",log.cur_vel.vx, log.cur_vel.vy, mrpt::utils::RAD2DEG(log.cur_vel.omega)) );
		ADD_WIN_TEXTMSG(mrpt::format("cur_vel_local=[%.02f m/s, %0.2f m/s, %.02f dps]", log.cur_vel_local.vx, log.cur_vel_local.vy, mrpt::utils::RAD2DEG(log.cur_vel_local.omega)) );

		ADD_WIN_TEXTMSG(mrpt::format("robot_pose=%s rel_target=%s", log.robotPoseLocalization.asString().c_str(), log.WS_target_relative.asString().c_str()));

		if (log.cmd_vel_original)
		{
			std::stringstream ss;
			ss << "original cmd_vel: ";
			ss << log.cmd_vel_original->asString();
			ADD_WIN_TEXTMSG( ss.str() );
		}

		{
			std::stringstream ss;
			ss << "Performance: ";
			for (size_t i=0;i<log.infoPerPTG.size();i++)
				ss << "PTG#" << i << mrpt::format(" TPObs:%ss HoloNav:%ss |", mrpt::system::unitsFormat(log.infoPerPTG[i].timeForTPObsTransformation).c_str(),mrpt::system::unitsFormat(log.infoPerPTG[i].timeForHolonomicMethod).c_str());
			ADD_WIN_TEXTMSG(ss.str());
		}

		for (unsigned int nPTG=0;nPTG<log.infoPerPTG.size();nPTG++)
		{
			const CLogFileRecord::TInfoPerPTG &pI = log.infoPerPTG[nPTG];

			mrpt::utils::TColorf col;
			if (((int)nPTG)==log.nSelectedPTG)
			     col = mrpt::utils::TColorf(1,1,1);
			else col = mrpt::utils::TColorf(.8f,.8f,.8f);

			auto sFactors = pI.evalFactors.getAsString();
			std::replace(sFactors.begin(), sFactors.end(), '\r', ' ');
			std::replace(sFactors.begin(), sFactors.end(), '\n',' ');

			ADD_WIN_TEXTMSG_COL(mrpt::format(
				"PTG#%u: SelDir=%+7.01f deg SelSpeed=%.03f Eval=%5.03f. %s",
				nPTG, mrpt::utils::RAD2DEG(pI.desiredDirection), pI.desiredSpeed,
				pI.evaluation,
				sFactors.c_str()), col);
		}

		ADD_WIN_TEXTMSG(mrpt::format("relPoseSense: %s relPoseVelCmd:%s",
			log.relPoseSense.asString().c_str(),
			log.relPoseVelCmd.asString().c_str()));

		if (cbList->IsChecked(m_cbIdx_ShowAllDebugFields)) {
			for (const auto &e : log.values)
				ADD_WIN_TEXTMSG(format("%-30s=%s ", e.first.c_str(), mrpt::system::unitsFormat(e.second, 3, false).c_str()));

			for (const auto &e : log.additional_debug_msgs)
				ADD_WIN_TEXTMSG(format("%-30s=%s ", e.first.c_str(), e.second.c_str()));
		}

		win1->repaint();
	}

	// Draw TP-obstacles
	// --------------------------------
	for (unsigned int nPTG=0;nPTG<log.infoPerPTG.size();nPTG++)  // log.infoPerPTG.size() may be != nPTGs in the last entry is used for "NOP cmdvel"
	{
		CDisplayWindow3D::Ptr &win = m_mywins3D[format("PTG%u",nPTG)];
		if (!win)  {
			const static int W = 290;
			const static int H = 270;

			win= CDisplayWindow3D::Create(format("%u|TP-Obstacles",nPTG),W,H);
			win->setPos(20+(W+10)*(nPTG %3), 280 + (H+10)*(nPTG/3));
			win->addTextMessage(4,4,
				format("[%u]:%s",nPTG,log.infoPerPTG[nPTG].PTG_desc.c_str()),
				TColorf(1.0f,1.0f,1.0f),"sans",8, mrpt::opengl::NICE, 0 /*id*/, 1.5,0.1, true /*shadow*/ );

			{
				mrpt::opengl::COpenGLScene::Ptr scene;
				mrpt::gui::CDisplayWindow3DLocker locker(*win, scene);

				scene->insert(mrpt::opengl::CGridPlaneXY::Create(-1.0f, 1.0f, -1.0f, 1.0f, .0f, 1.0f));
				scene->insert(mrpt::opengl::stock_objects::CornerXYSimple(0.4f,2.0f) );

				win->setCameraAzimuthDeg(-90);
				win->setCameraElevationDeg(90);
				win->setCameraZoom(2.1f);
				win->setCameraProjective(false);

				{
					auto gl_obj = mrpt::opengl::CDisk::Create();
					gl_obj->setDiskRadius(1.01f, 1.0);
					gl_obj->setSlicesCount(30);
					gl_obj->setColor_u8(mrpt::utils::TColor(0x30, 0x30, 0x30, 0xff));
					scene->insert(gl_obj);
				}
				{
					auto gl_obj = mrpt::opengl::CSetOfLines::Create();
					gl_obj->setName("tp_obstacles");
					gl_obj->setLineWidth(1.0f);
					gl_obj->setVerticesPointSize(4.0f);
					gl_obj->setColor_u8(mrpt::utils::TColor(0x00, 0x00, 0xff, 0xff));
					scene->insert(gl_obj);
				}
				{
					auto gl_obj = mrpt::opengl::CSetOfLines::Create();
					gl_obj->setName("score_phase1");
					gl_obj->setLineWidth(1.0f);
					gl_obj->setVerticesPointSize(2.0f);
					gl_obj->setColor_u8(mrpt::utils::TColor(0xff, 0xff, 0x00, 0xff));
					scene->insert(gl_obj);
				}
				{
					auto gl_obj = mrpt::opengl::CSetOfLines::Create();
					gl_obj->setName("score_phase2");
					gl_obj->setLineWidth(1.0f);
					gl_obj->setVerticesPointSize(2.0f);
					gl_obj->setColor_u8(mrpt::utils::TColor(0xff, 0xff, 0xff, 0xff));
					scene->insert(gl_obj);
				}
				{
					auto gl_obj = mrpt::opengl::CSetOfLines::Create();
					gl_obj->setName("tp_selected_dir");
					gl_obj->setLineWidth(3.0f);
					gl_obj->setColor_u8(mrpt::utils::TColor(0x00, 0xff, 0x00, 0xd0));
					scene->insert(gl_obj);
				}
				{
					auto gl_obj = mrpt::opengl::CPointCloud::Create();
					gl_obj->setName("tp_target");
					gl_obj->setPointSize(5.0f);
					gl_obj->setColor_u8(mrpt::utils::TColor(0x30, 0x30, 0x30, 0xff));
					gl_obj->setLocation(0, 0, 0.02f);
					scene->insert(gl_obj);
				}
				{
					auto gl_obj = mrpt::opengl::CPointCloud::Create();
					gl_obj->setName("tp_robot");
					gl_obj->setPointSize(4.0f);
					gl_obj->setColor_u8(mrpt::utils::TColor(0xff, 0x00, 0x00, 0xa0));
					gl_obj->setLocation(0, 0, 0.02f);
					scene->insert(gl_obj);
				}
				{
					auto gl_obj = mrpt::opengl::CMesh::Create(true /*transparency*/);
					gl_obj->setName("tp_clearance");
					gl_obj->setScale(1.0f, 1.0f, 5.0f);
					scene->insert(gl_obj);
				}
			}  // End window locker:
		}

		{
			mrpt::opengl::COpenGLScene::Ptr scene;
			mrpt::gui::CDisplayWindow3DLocker locker(*win, scene);

			// Draw dynamic stuff:
			const CLogFileRecord::TInfoPerPTG &pI = log.infoPerPTG[nPTG];
			vector<float> xs,ys;

			const size_t nAlphas = pI.TP_Obstacles.size();
			//ASSERT_(nAlphas>0)  // In case of "invalid" PTGs during navigation, TP_Obstacles may be left uncomputed.

			win->clearTextMessages();

			win->addTextMessage(4, 4,
				format("[%u]:%s", nPTG, log.infoPerPTG[nPTG].PTG_desc.c_str()),
				TColorf(1.0f, 1.0f, 1.0f), "mono", 8, mrpt::opengl::NICE, 0 /*id*/, 1.5, 0.1, true /*shadow*/);

			// Chosen direction:
			{
				const double aDir = pI.desiredDirection;

				auto gl_obj = std::dynamic_pointer_cast<mrpt::opengl::CSetOfLines>(scene->getByName("tp_selected_dir"));
				gl_obj->clear();
				gl_obj->appendLine(
					0, 0, 0,
					pI.desiredSpeed*cos(aDir), pI.desiredSpeed*sin(aDir), 0);
			}

			// obstacles:
			xs.clear(); ys.clear();
			xs.reserve(nAlphas); ys.reserve(nAlphas);
			for (size_t i=0;i<nAlphas;++i)
			{
				const double a = -M_PI + (i+0.5)*2*M_PI/double(nAlphas);
				const double r = pI.TP_Obstacles[i];
				xs.push_back(r*cos(a));
				ys.push_back(r*sin(a));
			}
			{
				auto gl_obj = std::dynamic_pointer_cast<mrpt::opengl::CSetOfLines>(scene->getByName("tp_obstacles"));
				gl_obj->clear();
				if (nAlphas>2)
				{
					gl_obj->appendLine(xs[0], ys[0], 0, xs[1], ys[1], 0);
					for (size_t i = 2; i < nAlphas; i++)
						gl_obj->appendLineStrip(xs[i], ys[i], 0);
				}
			}

			// Target:
			{
				auto gl_obj = std::dynamic_pointer_cast<mrpt::opengl::CPointCloud>(scene->getByName("tp_target"));
				gl_obj->clear();
				gl_obj->insertPoint(pI.TP_Target.x, pI.TP_Target.y,0);

				double ang = ::atan2(pI.TP_Target.y, pI.TP_Target.x);
				int tp_target_k=0;
				if (sel_ptg_idx < int(m_logdata_ptg_paths.size()) && sel_ptg_idx >= 0)
				{
					mrpt::nav::CParameterizedTrajectoryGenerator::Ptr ptg = m_logdata_ptg_paths[sel_ptg_idx];
					tp_target_k = ptg->alpha2index(ang);
				}

				win->addTextMessage(4, -12,
					format("TP_Target=(%.02f,%.02f) k=%i ang=%.02f deg", pI.TP_Target.x, pI.TP_Target.y, tp_target_k, mrpt::utils::RAD2DEG(ang)),
					TColorf(1.0f, 1.0f, 1.0f), "mono", 8, mrpt::opengl::NICE, 1 /*id*/, 1.5, 0.1, false /*shadow*/);
			}
			if (cbList->IsChecked(m_cbIdx_ShowAllDebugFields))
			{
				unsigned int unique_id = 2;
				int lineY = 1;
				for (const auto &e : pI.evalFactors) {
					win->addTextMessage(4, 5 + (lineY++) * 11,
						mrpt::format("%20s=%6.03f", e.first.c_str(), e.second),
						mrpt::utils::TColorf(1, 1, 1), "mono", 9, mrpt::opengl::NICE, unique_id++, 1.5, 0.1, true);
				}
			}

			// Current robot pt (normally in pure reactive, at (0,0)):
			{
				auto gl_obj = std::dynamic_pointer_cast<mrpt::opengl::CPointCloud>(scene->getByName("tp_robot"));
				gl_obj->clear();
				gl_obj->insertPoint(pI.TP_Robot.x, pI.TP_Robot.y, 0);
			}

			// Clearance-diagram:
			{
				auto gl_obj = std::dynamic_pointer_cast<mrpt::opengl::CMesh>(scene->getByName("tp_clearance"));
				if (pI.clearance.raw_clearances.empty())
					gl_obj->setVisibility(false);
				else
				{
					gl_obj->setVisibility(true);
					pI.clearance.renderAs3DObject(*gl_obj, -1.0, 1.0, -1.0, 1.0, 0.15, cbList->IsChecked(m_cbIdx_ClearanceOverPath) /*interp over path*/);
				}
			}
			// Clearance-diagram:
			{
				auto gl_obj1 = std::dynamic_pointer_cast<mrpt::opengl::CSetOfLines>(scene->getByName("score_phase1"));
				auto gl_obj2 = std::dynamic_pointer_cast<mrpt::opengl::CSetOfLines>(scene->getByName("score_phase2"));
				const bool visible1 = rbPerPTGPlots->GetSelection() >= 1;
				const bool visible2 = rbPerPTGPlots->GetSelection() >= 2;
				gl_obj1->clear();
				gl_obj2->clear();
				gl_obj1->setVisibility(visible1);
				gl_obj2->setVisibility(visible2);

				if ((visible1 || visible2) && pI.HLFR && nAlphas>2)
				{
					const auto &dir_evals = pI.HLFR->dirs_eval;
					const bool has_scores = !dir_evals.empty() && dir_evals[0].size() == nAlphas;
					const size_t num_scores = dir_evals.size();

					for (size_t iScore = 0; has_scores && iScore < num_scores; iScore++)
					{
						vector<mrpt::math::TPoint2D>  pts;
						pts.reserve(nAlphas);
						for (size_t i = 0; i < nAlphas; ++i)
						{
							const double a = -M_PI + (i + 0.5) * 2 * M_PI / double(nAlphas);
							const double r = dir_evals[iScore][i];
							pts.push_back( mrpt::math::TPoint2D(r*cos(a), r*sin(a)));
						}

						mrpt::opengl::CSetOfLines::Ptr &gl_obj = iScore == (num_scores-1) ? gl_obj1 : gl_obj2;

						gl_obj->appendLine( pts[0].x, pts[0].y, 0, pts[1].x, pts[1].y, 0);
						for (size_t i = 2; i < nAlphas; i++)
							gl_obj->appendLineStrip(pts[i].x, pts[i].y, 0);
					}
				}
			}

			// In the case of ND algorithm: draw gaps
#if 0
			if (pI.HLFR && IS_CLASS(pI.HLFR, CLogFileRecord_ND))
			{
				CLogFileRecord_ND::Ptr log_ND = CLogFileRecord_ND::Ptr(pI.HLFR);
				const size_t nGaps = log_ND->gaps_ini.size();
				ASSERT_( log_ND->gaps_end.size()==nGaps );
				xs.clear(); ys.clear();
				for (size_t nG=0;nG<nGaps;nG++)
				{
					const int32_t ang_ini = log_ND->gaps_ini[nG];
					const int32_t ang_end = log_ND->gaps_end[nG];

					xs.push_back(0);ys.push_back(0);
					for (int i=ang_ini;i<ang_end;i++)
					{
						const double a = -M_PI + (i+0.5)*2*M_PI/double(nAlphas);
						const double r = pI.TP_Obstacles[i] - 0.04;
						xs.push_back(r*cos(a));
						ys.push_back(r*sin(a));
					}
					xs.push_back(0);ys.push_back(0);
				}
				//win->plot(xs,ys,"k-2", "TPOBS-Gaps");
			}
#endif
		}  // End window locker:

		win->repaint();

	} // end for each PTG

	// Draw time cursor in v/w plots:
	{
		CDisplayWindowPlots::Ptr &win = m_mywins["VW"];
		if (win)
		{
			std::vector<double> xs(2),ys(2);
			xs[0] = i; xs[1] = i;
			ys[0] = -2.0; ys[1] = 2.0;
			win->plot(xs,ys,"k-3","cursor_time");
		}
	}


	WX_END_TRY
}



void navlog_viewer_GUI_designDialog::OntimAutoloadTrigger(wxTimerEvent& event)
{
	if (!global_fileToOpen.empty() && mrpt::system::fileExists(global_fileToOpen))
	{
		const std::string sFil = global_fileToOpen;
		global_fileToOpen.clear();
		loadLogfile(sFil);
	}
}

void navlog_viewer_GUI_designDialog::OnbtnMoreOpsClick(wxCommandEvent& event)
{
    this->PopupMenu(&mnuMoreOps);
}

// ------------------------------------------------------------------------
//     Generate a MATLAB script that draws the overall navigation log
// ------------------------------------------------------------------------
void navlog_viewer_GUI_designDialog::OnmnuMatlabPlotsSelected(wxCommandEvent& event)
{
	WX_START_TRY

	wxFileDialog dialog(
		this,
		_("Save MATLAB/Octave script that draws the log...") /*caption*/,
		_(".") /* defaultDir */,
		_("drawLog.m") /* defaultFilename */,
		_("MATLAB/Octave script (*.m)|*.m") /* wildcard */,
		wxFD_SAVE | wxFD_OVERWRITE_PROMPT );
	if (dialog.ShowModal() != wxID_OK) return;

	const string filName(dialog.GetPath().mb_str());

    ofstream f(filName.c_str());
    if (!f.is_open())
        throw runtime_error("Error writing to file!");

    f << "% Script for drawing navigation log\n"
      << "% Generated automatically by navlog-viewer - MRPT " << mrpt::system::MRPT_getVersion() << "\n"
      << "%  From log: " << string(edLogFile->GetLabel().mbc_str()) << "\n"
      << "% -------------------------------------------------------------------------\n\n";

	f << "%%\n"
		<< "function [] = main()\n"
		<< "figure;"
		<< "title('Path for " << mrpt::system::extractFileName(filName) <<"');"
    << "% Robot shape: (x,y) in each line\n"
    << "rs = [-0.3 -0.3;0.6 -0.3;0.6 0.3;-0.3 0.3];\n"
    << "dec_shps = 15;"
    << "dec=0;";

    const int DECIMATE_POINTS = 10;
    int decim_point_cnt =0;

    std::vector<float> X,Y;    // Obstacles
    std::vector<float> TX,TY;  // Target over time

    const size_t N = m_logdata.size();
	for (size_t i=0;i<N;i++)
	{
        const CLogFileRecord::Ptr logsptr = std::dynamic_pointer_cast<CLogFileRecord>( m_logdata[i] );
        const CLogFileRecord * logptr = logsptr.get();

		const auto robotPose = logptr->robotPoseLocalization;
		CPose2D observationBasePose = CPose2D(robotPose);

		if (cbList->IsChecked(m_cbIdx_ShowDelays))
			observationBasePose = observationBasePose + CPose2D(logptr->relPoseSense);

		f << format("dec=dec+1; if (dec>=dec_shps); drawRobotShape(rs,[%f %f %f]); dec=0; end\n",
			robotPose.x, robotPose.y, robotPose.phi );

        if (++decim_point_cnt>=DECIMATE_POINTS)
        {
            CSimplePointsMap pts;
			pts.changeCoordinatesReference( logptr->WS_Obstacles, CPose3D(observationBasePose));

            const std::vector<float> &pX = pts.getPointsBufferRef_x();
            const std::vector<float> &pY = pts.getPointsBufferRef_y();

            X.insert(X.begin(),pX.begin(),pX.end());
            Y.insert(Y.begin(),pY.begin(),pY.end());
        }

        // Target:
        const mrpt::math::TPoint2D trg_glob = mrpt::math::TPoint2D(robotPose +logptr->WS_target_relative );
        if (TX.empty() || std::abs((*TX.rbegin())-trg_glob.x)>1e-3 || std::abs((*TY.rbegin())-trg_glob.y)>1e-3 )
        {
            TX.push_back(trg_glob.x);
            TY.push_back(trg_glob.y);
        }
	}

	f << "\n % Points: \n"
	  << " Ps = [";
<<<<<<< HEAD
	for (size_t k=0;k<X.size();k++)
		f << X[k] << " " << Y[k] << "\n";
=======
	for (size_t k=0;k<X.size();k++) {
		f << X[k] << " " << Y[k] << "\n";
	}
>>>>>>> 5f2886c8

	f << "];\n"
	  << "plot(Ps(:,1),Ps(:,2),'k.','MarkerSize',3);\n";

	f << "\n % Target point: \n"
	  << " Ts = [";
<<<<<<< HEAD
	for (size_t k=0;k<TX.size();k++)
		f << TX[k] << " " << TY[k] << "\n";
=======
	for (size_t k=0;k<TX.size();k++) {
		f << TX[k] << " " << TY[k] << "\n";
	}
>>>>>>> 5f2886c8

	f << "];\n"
	  << "plot(Ts(:,1),Ts(:,2),'rx','MarkerSize',10);\n";

    f << "axis equal;\n"
    << "\n";

    f
    << "%% drawRobotShape()\n"
    << "function [] = drawRobotShape(sh,pose)\n"
    << "nPts=size(sh,1);\n"
    << "Pts=[];\n"
    << "for i=1:(nPts+1),\n"
    << "    j=mod(i-1,nPts)+1;\n"
    << "    cc=cos(pose(3)); ss=sin(pose(3)); x=pose(1); y=pose(2);\n"
    << "    Pts=[Pts;x+cc*sh(j,1)-ss*sh(j,2) y+ss*sh(j,1)+cc*sh(j,2) ];\n"
    << "end\n"
    << "plot(Pts(:,1),Pts(:,2)); hold on;\n";

	WX_END_TRY
}

void navlog_viewer_GUI_designDialog::OnmnuSeePTGParamsSelected(wxCommandEvent& event)
{
	WX_START_TRY

	const std::string sSection = "PTG_PARAMS";
	mrpt::utils::CConfigFileMemory cfg;

	cfg.write(sSection,"PTG_COUNT",m_logdata_ptg_paths.size() );

	CConfigFilePrefixer cfg_pre;
	cfg_pre.bind(cfg);

	for (size_t i=0;i<m_logdata_ptg_paths.size();i++)
	{
		mrpt::nav::CParameterizedTrajectoryGenerator::Ptr ptg = m_logdata_ptg_paths[i];
		if (!ptg) continue;

		const std::string sKeyPrefix = mrpt::format("PTG%d_", (int)i );
		cfg_pre.setPrefixes("",sKeyPrefix);

		ptg->saveToConfigFile(cfg_pre, sSection);
	}

	const std::string sCfgText = cfg.getContent();

	wxMessageBox( _U( sCfgText.c_str() ), _("PTG parameters as stored in the log:"), wxOK, this);

	WX_END_TRY
}

void navlog_viewer_GUI_designDialog::OncbGlobalFrameClick(wxCommandEvent& event)
{
	if (cbList->IsChecked(m_cbIdx_ShowCursor))
		timMouseXY.Start(100, false);
	else timMouseXY.Stop();

	wxScrollEvent d;
	OnslidLogCmdScroll(d);
}

void navlog_viewer_GUI_designDialog::OnmnuSaveScoreMatrixSelected(wxCommandEvent& event)
{
	WX_START_TRY

	wxFileDialog dialog(
		this,
		_("Save scores matrices...") /*caption*/,
		_(".") /* defaultDir */,
		_("scores.txt") /* defaultFilename */,
		_("MATLAB/Octave plain text file (*.txt)|*.txt") /* wildcard */,
		wxFD_SAVE | wxFD_OVERWRITE_PROMPT );
	if (dialog.ShowModal() != wxID_OK) return;

	const string filName(dialog.GetPath().mb_str());
	const size_t N = m_logdata.size();
	for (size_t i=0;i<N;i++)
	{
		const CLogFileRecord::Ptr logsptr = std::dynamic_pointer_cast<CLogFileRecord>( m_logdata[i] );
		const CLogFileRecord * logptr = logsptr.get();

		for (size_t iPTG = 0; iPTG<logptr->infoPerPTG.size(); iPTG++)
		{
			const CHolonomicLogFileRecord::Ptr & hlog = logptr->infoPerPTG[iPTG].HLFR;
			if (!hlog) continue;

			const mrpt::math::CMatrixD * dirs_scores = hlog->getDirectionScores();
			if (!dirs_scores || dirs_scores->getRowCount()<2) continue;

			const std::string sFil = mrpt::system::fileNameChangeExtension(filName, mrpt::format("step%06u_ptg%02u.txt",(unsigned int)i, (unsigned int)iPTG ) );

			dirs_scores->saveToTextFile(sFil,mrpt::math::MATRIX_FORMAT_FIXED);
		}
	}

	WX_END_TRY
}

void navlog_viewer_GUI_designDialog::OntimMouseXY(wxTimerEvent& event)
{
	// Mouse position at Z=0
	CDisplayWindow3D::Ptr &win1 = m_mywins3D["WS_obs"];
	if (!win1) return;

	int lineY = 0, unique_id = 0;

	{
		mrpt::math::TLine3D mouse_ray;
		win1->getLastMousePositionRay(mouse_ray);

		// Create a 3D plane, e.g. Z=0
		const mrpt::math::TPlane ground_plane(TPoint3D(0, 0, 0), TPoint3D(1, 0, 0), TPoint3D(0, 1, 0));
		// Intersection of the line with the plane:
		mrpt::math::TObject3D inters;
		mrpt::math::intersect(mouse_ray, ground_plane, inters);
		// Interpret the intersection as a point, if there is an intersection:
		mrpt::math::TPoint3D inters_pt;
		if (inters.getPoint(inters_pt))
		{
			ADD_WIN_TEXTMSG(mrpt::format("Mouse pos: X=%.04f  Y=%.04f", inters_pt.x, inters_pt.y));
			win1->repaint();
		}
	}

}

void navlog_viewer_GUI_designDialog::OnmnuMatlabExportPaths(wxCommandEvent & event)
{
	WX_START_TRY;

	const size_t N = m_logdata.size();
	ASSERTMSG_(N > 0, "Log is empty! Load a valid log first...");

	wxFileDialog dialog(
		this,
		_("Save MATLAB/Octave script with path info...") /*caption*/,
		_(".") /* defaultDir */,
		_U( (mrpt::system::extractFileName( std::string(this->edLogFile->GetValue().mb_str()) )+std::string("_log.m")).c_str() )  /* defaultFilename */,
		_("MATLAB/Octave script (*.m)|*.m") /* wildcard */,
		wxFD_SAVE | wxFD_OVERWRITE_PROMPT);
	if (dialog.ShowModal() != wxID_OK) return;

	const string filName(dialog.GetPath().mb_str());

	ofstream f(filName.c_str());
	if (!f.is_open())
		throw runtime_error("Error writing to file!");

	f << "% Script for drawing navigation paths\n"
		<< "% Generated automatically by navlog-viewer - MRPT " << mrpt::system::MRPT_getVersion() << "\n"
		<< "%  From log: " << string(edLogFile->GetLabel().mbc_str()) << "\n"
		<< "% -------------------------------------------------------------------------\n\n";

	std::map<double, int>   selected_PTG_over_time; // time: tim_start_iteration
	std::map<double, double> iteration_duration; // time: tim_start_iteration
	struct TRobotPoseVel
	{
		mrpt::math::TPose2D pose, poseOdom;
		mrpt::math::TTwist2D velGlobal, velLocal;
	};
	std::map<double, TRobotPoseVel> global_local_vel; // time: curPoseAndVel
	std::map<double, double> vals_timoff_obstacles, vals_timoff_curPoseVelAge, vals_timoff_sendVelCmd; // time: tim_start_iteration

	const int MAX_CMDVEL_COMPONENTS = 15;
	typedef Eigen::Matrix<double, 1, MAX_CMDVEL_COMPONENTS> cmdvel_vector_t;
	mrpt::aligned_containers<double, cmdvel_vector_t>::map_t  cmdvels; // time: tim_send_cmd_vel

	double tim_start_iteration = .0;

	for (size_t i = 0; i<N; i++)
	{
		const CLogFileRecord::Ptr logsptr = std::dynamic_pointer_cast<CLogFileRecord>(m_logdata[i]);
		const CLogFileRecord * logptr = logsptr.get();

		{
			const auto it = logptr->timestamps.find("tim_start_iteration");
			if (it != logptr->timestamps.end())
			{
				tim_start_iteration = mrpt::system::timestampToDouble(it->second);
			}
			else
			{
				tim_start_iteration++; // just in case we don't have valid iteration timestamp (??)
			}
		}

		// selected PTG:
		selected_PTG_over_time[tim_start_iteration] = logptr->nSelectedPTG;

		// iter dur:
		{
			auto itExecT = logptr->values.find("executionTime");
			if (itExecT != logptr->values.end())
				iteration_duration[tim_start_iteration] = itExecT->second;
		}

		// timoff_obstacles;
		{
			const auto it = logptr->values.find("timoff_obstacles");
			if (it != logptr->values.end())
				vals_timoff_obstacles[tim_start_iteration] = it->second;
		}
		// timoff_curPoseVelAge;
		{
			const auto it = logptr->values.find("timoff_curPoseVelAge");
			if (it != logptr->values.end())
				vals_timoff_curPoseVelAge[tim_start_iteration] = it->second;
		}
		// timoff_sendVelCmd
		{
			const auto it = logptr->values.find("timoff_sendVelCmd");
			if (it != logptr->values.end())
				vals_timoff_sendVelCmd[tim_start_iteration] = it->second;
		}

		// curPoseAndVel:
		{
			double tim_pose = tim_start_iteration; // default

			const auto it = logptr->timestamps.find("curPoseAndVel");
			if (it != logptr->timestamps.end()) {
				tim_pose = mrpt::system::timestampToDouble(it->second);
			}

			auto & p = global_local_vel[tim_pose];
			p.pose = logptr->robotPoseLocalization;
			p.poseOdom = logptr->robotPoseOdometry;
			p.velGlobal = logptr->cur_vel;
			p.velLocal = logptr->cur_vel_local;
		}

		// send cmd vels:
		if (logptr->cmd_vel)
		{
			double tim_send_cmd_vel = tim_start_iteration; // default
			const auto it = logptr->timestamps.find("tim_send_cmd_vel");
			if (it != logptr->timestamps.end()) {
				tim_send_cmd_vel = mrpt::system::timestampToDouble(it->second);
			}

			auto & p = cmdvels[tim_send_cmd_vel];
			p.setZero();
			for (size_t i = 0; i < logptr->cmd_vel->getVelCmdLength(); i++)
				p(i) = logptr->cmd_vel->getVelCmdElement(i);
		}

	} // end for each timestep

	double t_ref = 0;
	if (!selected_PTG_over_time.empty()) {
		t_ref = selected_PTG_over_time.begin()->first;
	}

	f << "clear; close all;\n";

	f << "% robot pose over time. Columns: [time curPoseAndVel, x,y,phi_rad,  odo_x,odo_y,odo_phi_rad]\n"
		"robot_pose = [";
	for (const auto &e : global_local_vel) {
		f << (e.first - t_ref) << ","
			<< e.second.pose.x << "," << e.second.pose.y << "," << e.second.pose.phi << ", "
			<< e.second.poseOdom.x << "," << e.second.poseOdom.y << "," << e.second.poseOdom.phi
			<< " ; ";
	}
	f <<
		"];\n"
		"robot_pose(:,4) = unwrap(robot_pose(:,4));\n"
		"figure(); subplot(2,1,1); \n"
		"plot(robot_pose(:, 1), robot_pose(:, 2 : 4), '.', robot_pose(:, 1), robot_pose(:, 2 : 4), '-'); xlabel('Time'); legend('x', 'y', 'phi (rad)'); title('robot pose'); \n"
		"xl=xlim; subplot(2,1,2);\n"
		"robot_pose_diff = diff(robot_pose(:, 2 : 4));\n"
		"idxs_rob_incr_z = find(robot_pose_diff(:, 1) == 0 & robot_pose_diff(:, 2) == 0 & robot_pose_diff(:, 3) == 0);\n"
		"plot(robot_pose(2:end, 1), diff(robot_pose(:, 2 : 4)), '.');\n"
		"hold on;\n"
		"plot(robot_pose(idxs_rob_incr_z, 1), robot_pose_diff(idxs_rob_incr_z, :), 'k', 'MarkerSize', 11, 'Marker', 'square');\n"
		"xlabel('Time'); legend('x', 'y', 'phi (rad)'); title('Robot pose *increments*');\n"
		"xlim(xl);\n\n";

	f << "% Selected PTG over time. Columns: [tim_start_iteration, 0-based index selected PTG]\n"
		"selected_PTG = [";
	for (const auto &e : selected_PTG_over_time) {
		f << (e.first-t_ref) << "," << e.second << " ; ";
	}
	f << "];\n"
		"figure(); plot(selected_PTG(:,1),selected_PTG(:,2), 'x'); xlabel('Time'); ylabel('Selected PTG');\n\n";

	if (!iteration_duration.empty())
	{
		f << "% Iteration duration. Columns: [tim_start_iteration, iter_duration_seconds]\n"
			"iteration_duration = [";
		for (const auto &e : iteration_duration) {
			f << (e.first - t_ref) << "," << e.second << " ; ";
		}
		f << "];\n"
			"figure(); plot(iteration_duration(:,1),iteration_duration(:,2), 'x');\n"
			"hold on;\n"
			"plot(iteration_duration(1:(end-1),1),diff(selected_PTG(:,1)),'.');"
			"xlabel('Time'); legend('Iteration duration', 'Diff consecutive call time'); title('rnav_iter_call_time_duration');\n\n";
	}

	if (!vals_timoff_obstacles.empty()) {
		f << "% vals_timoff_obstacles. Columns: [tim_start_iteration, value]\n"
			"timoff_obstacles = [";
		for (const auto &e : vals_timoff_obstacles) {
			f << (e.first - t_ref) <<" , " << e.second << " ; ";
		}
		f << "];\n"
			"figure(); plot(timoff_obstacles(:,1),timoff_obstacles(:,2), '.',timoff_obstacles(:,1),timoff_obstacles(:,2), '-'); xlabel('Time'); title('timoff_obstacles');\n\n";
	}
	if (!vals_timoff_curPoseVelAge.empty()) {
		f << "% vals_timoff_curPoseVelAge. Columns: [tim_start_iteration, value]\n"
			"timoff_curPoseVelAge = [";
		for (const auto &e : vals_timoff_curPoseVelAge) {
			f << (e.first - t_ref) << " , " << e.second << " ; ";
		}
		f << "];\n"
			"figure(); plot(timoff_curPoseVelAge(:,1),timoff_curPoseVelAge(:,2), '.',timoff_curPoseVelAge(:,1),timoff_curPoseVelAge(:,2), '-'); xlabel('Time'); title('timoff_curPoseVelAge');\n\n";
	}
	if (!vals_timoff_sendVelCmd.empty()) {
		f << "% vals_timoff_sendVelCmd. Columns: [tim_start_iteration, value]\n"
			"timoff_sendVelCmd = [";
		for (const auto &e : vals_timoff_sendVelCmd) {
			f << (e.first - t_ref) << " , " << e.second << " ; ";
		}
		f << "];\n"
			"figure(); plot(timoff_sendVelCmd (:,1),timoff_sendVelCmd (:,2), '.',timoff_sendVelCmd (:,1),timoff_sendVelCmd (:,2), '-'); xlabel('Time'); title('timoff_sendVelCmd ');\n\n";
	}

	f << "% robot vel over time. Columns: [time curPoseAndVel, vx,vy,omega_rad_sec]\n"
		"robot_vel_global = [";
	for (const auto &e : global_local_vel) {
		f << (e.first - t_ref) << "," << e.second.velGlobal.vx << "," << e.second.velGlobal.vy << "," << e.second.velGlobal.omega<< " ; ";
	}
	f << "];\n"
		"figure(); plot(robot_vel_global(:,1),robot_vel_global(:,2:4), '.', robot_vel_global(:,1),robot_vel_global(:,2:4), '-'); xlabel('Time'); title('Velocities (global)'); legend('vx','vy','omega');\n\n";

	f << "robot_vel_local = [";
	for (const auto &e : global_local_vel) {
		f << (e.first - t_ref) << "," << e.second.velLocal.vx << "," << e.second.velLocal.vy << "," << e.second.velLocal.omega << " ; ";
	}
	f << "];\n"
		"figure(); plot(robot_vel_local(:,1),robot_vel_local(:,2:4), '.', robot_vel_local(:,1),robot_vel_local(:,2:4), '-'); xlabel('Time'); title('Velocities (local)'); legend('vx','vy','omega');\n\n";

	// cmdvels:
	f << "% Movement commands sent to robot. Columns: [time curPoseAndVel, vx,vy,omega_rad_sec]\n"
	     "cmdvels = [";
	for (const auto &e : cmdvels) {
		f << (e.first - t_ref) << " ";
		f << e.second << " ; ";
	}
	f << "];\n"
		"figure(); plot(cmdvels(:,1),cmdvels(:,2:"<< (MAX_CMDVEL_COMPONENTS+1) <<"), '.', cmdvels(:,1),cmdvels(:,2:" << (MAX_CMDVEL_COMPONENTS + 1) << "), '-'); xlabel('Time'); title('Issued motion commands (meaning CVehicleVelCmd-dependend)');\n\n";

	WX_END_TRY;
}

void navlog_viewer_GUI_designDialog::OnrbPerPTGPlotsSelect(wxCommandEvent& event)
{
	wxScrollEvent d;
	OnslidLogCmdScroll(d);
}<|MERGE_RESOLUTION|>--- conflicted
+++ resolved
@@ -1219,28 +1219,18 @@
 
 	f << "\n % Points: \n"
 	  << " Ps = [";
-<<<<<<< HEAD
-	for (size_t k=0;k<X.size();k++)
-		f << X[k] << " " << Y[k] << "\n";
-=======
 	for (size_t k=0;k<X.size();k++) {
 		f << X[k] << " " << Y[k] << "\n";
 	}
->>>>>>> 5f2886c8
 
 	f << "];\n"
 	  << "plot(Ps(:,1),Ps(:,2),'k.','MarkerSize',3);\n";
 
 	f << "\n % Target point: \n"
 	  << " Ts = [";
-<<<<<<< HEAD
-	for (size_t k=0;k<TX.size();k++)
-		f << TX[k] << " " << TY[k] << "\n";
-=======
 	for (size_t k=0;k<TX.size();k++) {
 		f << TX[k] << " " << TY[k] << "\n";
 	}
->>>>>>> 5f2886c8
 
 	f << "];\n"
 	  << "plot(Ts(:,1),Ts(:,2),'rx','MarkerSize',10);\n";
