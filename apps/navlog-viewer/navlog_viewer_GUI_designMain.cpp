--- conflicted
+++ resolved
@@ -1000,15 +1000,10 @@
 				int tp_target_k=0;
 				if (sel_ptg_idx < int(m_logdata_ptg_paths.size()) && sel_ptg_idx >= 0)
 				{
-<<<<<<< HEAD
 					mrpt::nav::CParameterizedTrajectoryGenerator::Ptr ptg = m_logdata_ptg_paths[sel_ptg_idx];
-					tp_target_k = ptg->alpha2index(ang);
-=======
-					mrpt::nav::CParameterizedTrajectoryGeneratorPtr ptg = m_logdata_ptg_paths[sel_ptg_idx];
 					if (ptg) {
 						tp_target_k = ptg->alpha2index(ang);
 					}
->>>>>>> 5addf6f5
 				}
 
 				win->addTextMessage(4, -12,
